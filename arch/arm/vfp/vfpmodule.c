/*
 *  linux/arch/arm/vfp/vfpmodule.c
 *
 *  Copyright (C) 2004 ARM Limited.
 *  Written by Deep Blue Solutions Limited.
 *
 * This program is free software; you can redistribute it and/or modify
 * it under the terms of the GNU General Public License version 2 as
 * published by the Free Software Foundation.
 */
#include <linux/module.h>
#include <linux/types.h>
#include <linux/kernel.h>
#include <linux/signal.h>
#include <linux/sched.h>
#include <linux/init.h>

#include <asm/thread_notify.h>
#include <asm/vfp.h>

#include "vfpinstr.h"
#include "vfp.h"

/*
 * Our undef handlers (in entry.S)
 */
void vfp_testing_entry(void);
void vfp_support_entry(void);
void vfp_null_entry(void);

void (*vfp_vector)(void) = vfp_null_entry;
union vfp_state *last_VFP_context[NR_CPUS];

/*
 * Dual-use variable.
 * Used in startup: set to non-zero if VFP checks fail
 * After startup, holds VFP architecture
 */
unsigned int VFP_arch;

/*
 * Per-thread VFP initialization.
 */
static void vfp_thread_flush(struct thread_info *thread)
{
	union vfp_state *vfp = &thread->vfpstate;
	unsigned int cpu;

	memset(vfp, 0, sizeof(union vfp_state));

	vfp->hard.fpexc = FPEXC_EN;
	vfp->hard.fpscr = FPSCR_ROUND_NEAREST;

	/*
	 * Disable VFP to ensure we initialize it first.  We must ensure
	 * that the modification of last_VFP_context[] and hardware disable
	 * are done for the same CPU and without preemption.
	 */
	cpu = get_cpu();
	if (last_VFP_context[cpu] == vfp)
		last_VFP_context[cpu] = NULL;
	fmxr(FPEXC, fmrx(FPEXC) & ~FPEXC_EN);
	put_cpu();
}

<<<<<<< HEAD
static void vfp_thread_release(struct thread_info *thread)
{
	/* release case: Per-thread VFP cleanup. */
	union vfp_state *vfp = &thread->vfpstate;
	unsigned int cpu = thread->cpu;

	if (last_VFP_context[cpu] == vfp)
		last_VFP_context[cpu] = NULL;
=======
static void vfp_thread_exit(struct thread_info *thread)
{
	/* release case: Per-thread VFP cleanup. */
	union vfp_state *vfp = &thread->vfpstate;
	unsigned int cpu = get_cpu();

	if (last_VFP_context[cpu] == vfp)
		last_VFP_context[cpu] = NULL;
	put_cpu();
>>>>>>> 6be32571
}

/*
 * When this function is called with the following 'cmd's, the following
 * is true while this function is being run:
 *  THREAD_NOFTIFY_SWTICH:
 *   - the previously running thread will not be scheduled onto another CPU.
 *   - the next thread to be run (v) will not be running on another CPU.
 *   - thread->cpu is the local CPU number
 *   - not preemptible as we're called in the middle of a thread switch
 *  THREAD_NOTIFY_FLUSH:
 *   - the thread (v) will be running on the local CPU, so
 *	v === current_thread_info()
 *   - thread->cpu is the local CPU number at the time it is accessed,
 *	but may change at any time.
 *   - we could be preempted if tree preempt rcu is enabled, so
 *	it is unsafe to use thread->cpu.
<<<<<<< HEAD
 *  THREAD_NOTIFY_RELEASE:
 *   - the thread (v) will not be running on any CPU; it is a dead thread.
 *   - thread->cpu will be the last CPU the thread ran on, which may not
 *	be the current CPU.
 *   - we could be preempted if tree preempt rcu is enabled.
=======
 *  THREAD_NOTIFY_EXIT
 *   - the thread (v) will be running on the local CPU, so
 *	v === current_thread_info()
 *   - thread->cpu is the local CPU number at the time it is accessed,
 *	but may change at any time.
 *   - we could be preempted if tree preempt rcu is enabled, so
 *	it is unsafe to use thread->cpu.
>>>>>>> 6be32571
 */
static int vfp_notifier(struct notifier_block *self, unsigned long cmd, void *v)
{
	struct thread_info *thread = v;

	if (likely(cmd == THREAD_NOTIFY_SWITCH)) {
		u32 fpexc = fmrx(FPEXC);

#ifdef CONFIG_SMP
		unsigned int cpu = thread->cpu;

		/*
		 * On SMP, if VFP is enabled, save the old state in
		 * case the thread migrates to a different CPU. The
		 * restoring is done lazily.
		 */
		if ((fpexc & FPEXC_EN) && last_VFP_context[cpu]) {
			vfp_save_state(last_VFP_context[cpu], fpexc);
			last_VFP_context[cpu]->hard.cpu = cpu;
		}
		/*
		 * Thread migration, just force the reloading of the
		 * state on the new CPU in case the VFP registers
		 * contain stale data.
		 */
		if (thread->vfpstate.hard.cpu != cpu)
			last_VFP_context[cpu] = NULL;
#endif

		/*
		 * Always disable VFP so we can lazily save/restore the
		 * old state.
		 */
		fmxr(FPEXC, fpexc & ~FPEXC_EN);
		return NOTIFY_DONE;
	}

	if (cmd == THREAD_NOTIFY_FLUSH)
		vfp_thread_flush(thread);
	else
<<<<<<< HEAD
		vfp_thread_release(thread);
=======
		vfp_thread_exit(thread);
>>>>>>> 6be32571

	return NOTIFY_DONE;
}

static struct notifier_block vfp_notifier_block = {
	.notifier_call	= vfp_notifier,
};

/*
 * Raise a SIGFPE for the current process.
 * sicode describes the signal being raised.
 */
void vfp_raise_sigfpe(unsigned int sicode, struct pt_regs *regs)
{
	siginfo_t info;

	memset(&info, 0, sizeof(info));

	info.si_signo = SIGFPE;
	info.si_code = sicode;
	info.si_addr = (void __user *)(instruction_pointer(regs) - 4);

	/*
	 * This is the same as NWFPE, because it's not clear what
	 * this is used for
	 */
	current->thread.error_code = 0;
	current->thread.trap_no = 6;

	send_sig_info(SIGFPE, &info, current);
}

static void vfp_panic(char *reason, u32 inst)
{
	int i;

	printk(KERN_ERR "VFP: Error: %s\n", reason);
	printk(KERN_ERR "VFP: EXC 0x%08x SCR 0x%08x INST 0x%08x\n",
		fmrx(FPEXC), fmrx(FPSCR), inst);
	for (i = 0; i < 32; i += 2)
		printk(KERN_ERR "VFP: s%2u: 0x%08x s%2u: 0x%08x\n",
		       i, vfp_get_float(i), i+1, vfp_get_float(i+1));
}

/*
 * Process bitmask of exception conditions.
 */
static void vfp_raise_exceptions(u32 exceptions, u32 inst, u32 fpscr, struct pt_regs *regs)
{
	int si_code = 0;

	pr_debug("VFP: raising exceptions %08x\n", exceptions);

	if (exceptions == VFP_EXCEPTION_ERROR) {
		vfp_panic("unhandled bounce", inst);
		vfp_raise_sigfpe(0, regs);
		return;
	}

	/*
	 * Update the FPSCR with the additional exception flags.
	 * Comparison instructions always return at least one of
	 * these flags set.
	 */
	fpscr |= exceptions;

	fmxr(FPSCR, fpscr);

#define RAISE(stat,en,sig)				\
	if (exceptions & stat && fpscr & en)		\
		si_code = sig;

	/*
	 * These are arranged in priority order, least to highest.
	 */
	RAISE(FPSCR_DZC, FPSCR_DZE, FPE_FLTDIV);
	RAISE(FPSCR_IXC, FPSCR_IXE, FPE_FLTRES);
	RAISE(FPSCR_UFC, FPSCR_UFE, FPE_FLTUND);
	RAISE(FPSCR_OFC, FPSCR_OFE, FPE_FLTOVF);
	RAISE(FPSCR_IOC, FPSCR_IOE, FPE_FLTINV);

	if (si_code)
		vfp_raise_sigfpe(si_code, regs);
}

/*
 * Emulate a VFP instruction.
 */
static u32 vfp_emulate_instruction(u32 inst, u32 fpscr, struct pt_regs *regs)
{
	u32 exceptions = VFP_EXCEPTION_ERROR;

	pr_debug("VFP: emulate: INST=0x%08x SCR=0x%08x\n", inst, fpscr);

	if (INST_CPRTDO(inst)) {
		if (!INST_CPRT(inst)) {
			/*
			 * CPDO
			 */
			if (vfp_single(inst)) {
				exceptions = vfp_single_cpdo(inst, fpscr);
			} else {
				exceptions = vfp_double_cpdo(inst, fpscr);
			}
		} else {
			/*
			 * A CPRT instruction can not appear in FPINST2, nor
			 * can it cause an exception.  Therefore, we do not
			 * have to emulate it.
			 */
		}
	} else {
		/*
		 * A CPDT instruction can not appear in FPINST2, nor can
		 * it cause an exception.  Therefore, we do not have to
		 * emulate it.
		 */
	}
	return exceptions & ~VFP_NAN_FLAG;
}

/*
 * Package up a bounce condition.
 */
void VFP_bounce(u32 trigger, u32 fpexc, struct pt_regs *regs)
{
	u32 fpscr, orig_fpscr, fpsid, exceptions;

	pr_debug("VFP: bounce: trigger %08x fpexc %08x\n", trigger, fpexc);

	/*
	 * At this point, FPEXC can have the following configuration:
	 *
	 *  EX DEX IXE
	 *  0   1   x   - synchronous exception
	 *  1   x   0   - asynchronous exception
	 *  1   x   1   - sychronous on VFP subarch 1 and asynchronous on later
	 *  0   0   1   - synchronous on VFP9 (non-standard subarch 1
	 *                implementation), undefined otherwise
	 *
	 * Clear various bits and enable access to the VFP so we can
	 * handle the bounce.
	 */
	fmxr(FPEXC, fpexc & ~(FPEXC_EX|FPEXC_DEX|FPEXC_FP2V|FPEXC_VV|FPEXC_TRAP_MASK));

	fpsid = fmrx(FPSID);
	orig_fpscr = fpscr = fmrx(FPSCR);

	/*
	 * Check for the special VFP subarch 1 and FPSCR.IXE bit case
	 */
	if ((fpsid & FPSID_ARCH_MASK) == (1 << FPSID_ARCH_BIT)
	    && (fpscr & FPSCR_IXE)) {
		/*
		 * Synchronous exception, emulate the trigger instruction
		 */
		goto emulate;
	}

	if (fpexc & FPEXC_EX) {
#ifndef CONFIG_CPU_FEROCEON
		/*
		 * Asynchronous exception. The instruction is read from FPINST
		 * and the interrupted instruction has to be restarted.
		 */
		trigger = fmrx(FPINST);
		regs->ARM_pc -= 4;
#endif
	} else if (!(fpexc & FPEXC_DEX)) {
		/*
		 * Illegal combination of bits. It can be caused by an
		 * unallocated VFP instruction but with FPSCR.IXE set and not
		 * on VFP subarch 1.
		 */
		 vfp_raise_exceptions(VFP_EXCEPTION_ERROR, trigger, fpscr, regs);
		goto exit;
	}

	/*
	 * Modify fpscr to indicate the number of iterations remaining.
	 * If FPEXC.EX is 0, FPEXC.DEX is 1 and the FPEXC.VV bit indicates
	 * whether FPEXC.VECITR or FPSCR.LEN is used.
	 */
	if (fpexc & (FPEXC_EX | FPEXC_VV)) {
		u32 len;

		len = fpexc + (1 << FPEXC_LENGTH_BIT);

		fpscr &= ~FPSCR_LENGTH_MASK;
		fpscr |= (len & FPEXC_LENGTH_MASK) << (FPSCR_LENGTH_BIT - FPEXC_LENGTH_BIT);
	}

	/*
	 * Handle the first FP instruction.  We used to take note of the
	 * FPEXC bounce reason, but this appears to be unreliable.
	 * Emulate the bounced instruction instead.
	 */
	exceptions = vfp_emulate_instruction(trigger, fpscr, regs);
	if (exceptions)
		vfp_raise_exceptions(exceptions, trigger, orig_fpscr, regs);

	/*
	 * If there isn't a second FP instruction, exit now. Note that
	 * the FPEXC.FP2V bit is valid only if FPEXC.EX is 1.
	 */
	if (fpexc ^ (FPEXC_EX | FPEXC_FP2V))
		goto exit;

	/*
	 * The barrier() here prevents fpinst2 being read
	 * before the condition above.
	 */
	barrier();
	trigger = fmrx(FPINST2);

 emulate:
	exceptions = vfp_emulate_instruction(trigger, orig_fpscr, regs);
	if (exceptions)
		vfp_raise_exceptions(exceptions, trigger, orig_fpscr, regs);
 exit:
	preempt_enable();
}

static void vfp_enable(void *unused)
{
	u32 access = get_copro_access();

	/*
	 * Enable full access to VFP (cp10 and cp11)
	 */
	set_copro_access(access | CPACC_FULL(10) | CPACC_FULL(11));
}

#ifdef CONFIG_PM
#include <linux/sysdev.h>

static int vfp_pm_suspend(struct sys_device *dev, pm_message_t state)
{
	struct thread_info *ti = current_thread_info();
	u32 fpexc = fmrx(FPEXC);

	/* if vfp is on, then save state for resumption */
	if (fpexc & FPEXC_EN) {
		printk(KERN_DEBUG "%s: saving vfp state\n", __func__);
		vfp_save_state(&ti->vfpstate, fpexc);

		/* disable, just in case */
		fmxr(FPEXC, fmrx(FPEXC) & ~FPEXC_EN);
	}

	/* clear any information we had about last context state */
	memset(last_VFP_context, 0, sizeof(last_VFP_context));

	return 0;
}

static int vfp_pm_resume(struct sys_device *dev)
{
	/* ensure we have access to the vfp */
	vfp_enable(NULL);

	/* and disable it to ensure the next usage restores the state */
	fmxr(FPEXC, fmrx(FPEXC) & ~FPEXC_EN);

	return 0;
}

static struct sysdev_class vfp_pm_sysclass = {
	.name		= "vfp",
	.suspend	= vfp_pm_suspend,
	.resume		= vfp_pm_resume,
};

static struct sys_device vfp_pm_sysdev = {
	.cls	= &vfp_pm_sysclass,
};

static void vfp_pm_init(void)
{
	sysdev_class_register(&vfp_pm_sysclass);
	sysdev_register(&vfp_pm_sysdev);
}


#else
static inline void vfp_pm_init(void) { }
#endif /* CONFIG_PM */

/*
 * Synchronise the hardware VFP state of a thread other than current with the
 * saved one. This function is used by the ptrace mechanism.
 */
#ifdef CONFIG_SMP
void vfp_sync_state(struct thread_info *thread)
{
	/*
	 * On SMP systems, the VFP state is automatically saved at every
	 * context switch. We mark the thread VFP state as belonging to a
	 * non-existent CPU so that the saved one will be reloaded when
	 * needed.
	 */
	thread->vfpstate.hard.cpu = NR_CPUS;
}
#else
void vfp_sync_state(struct thread_info *thread)
{
	unsigned int cpu = get_cpu();
	u32 fpexc = fmrx(FPEXC);

	/*
	 * If VFP is enabled, the previous state was already saved and
	 * last_VFP_context updated.
	 */
	if (fpexc & FPEXC_EN)
		goto out;

	if (!last_VFP_context[cpu])
		goto out;

	/*
	 * Save the last VFP state on this CPU.
	 */
	fmxr(FPEXC, fpexc | FPEXC_EN);
	vfp_save_state(last_VFP_context[cpu], fpexc);
	fmxr(FPEXC, fpexc);

	/*
	 * Set the context to NULL to force a reload the next time the thread
	 * uses the VFP.
	 */
	last_VFP_context[cpu] = NULL;

out:
	put_cpu();
}
#endif

#include <linux/smp.h>

/*
 * VFP support code initialisation.
 */
static int __init vfp_init(void)
{
	unsigned int vfpsid;
	unsigned int cpu_arch = cpu_architecture();

	if (cpu_arch >= CPU_ARCH_ARMv6)
		vfp_enable(NULL);

	/*
	 * First check that there is a VFP that we can use.
	 * The handler is already setup to just log calls, so
	 * we just need to read the VFPSID register.
	 */
	vfp_vector = vfp_testing_entry;
	barrier();
	vfpsid = fmrx(FPSID);
	barrier();
	vfp_vector = vfp_null_entry;

	printk(KERN_INFO "VFP support v0.3: ");
	if (VFP_arch)
		printk("not present\n");
	else if (vfpsid & FPSID_NODOUBLE) {
		printk("no double precision support\n");
	} else {
		smp_call_function(vfp_enable, NULL, 1);

		VFP_arch = (vfpsid & FPSID_ARCH_MASK) >> FPSID_ARCH_BIT;  /* Extract the architecture version */
		printk("implementor %02x architecture %d part %02x variant %x rev %x\n",
			(vfpsid & FPSID_IMPLEMENTER_MASK) >> FPSID_IMPLEMENTER_BIT,
			(vfpsid & FPSID_ARCH_MASK) >> FPSID_ARCH_BIT,
			(vfpsid & FPSID_PART_MASK) >> FPSID_PART_BIT,
			(vfpsid & FPSID_VARIANT_MASK) >> FPSID_VARIANT_BIT,
			(vfpsid & FPSID_REV_MASK) >> FPSID_REV_BIT);

		vfp_vector = vfp_support_entry;

		thread_register_notifier(&vfp_notifier_block);
		vfp_pm_init();

		/*
		 * We detected VFP, and the support code is
		 * in place; report VFP support to userspace.
		 */
		elf_hwcap |= HWCAP_VFP;
#ifdef CONFIG_VFPv3
		if (VFP_arch >= 3) {
			elf_hwcap |= HWCAP_VFPv3;

			/*
			 * Check for VFPv3 D16. CPUs in this configuration
			 * only have 16 x 64bit registers.
			 */
			if (((fmrx(MVFR0) & MVFR0_A_SIMD_MASK)) == 1)
				elf_hwcap |= HWCAP_VFPv3D16;
		}
#endif
#ifdef CONFIG_NEON
		/*
		 * Check for the presence of the Advanced SIMD
		 * load/store instructions, integer and single
		 * precision floating point operations.
		 */
		if ((fmrx(MVFR1) & 0x000fff00) == 0x00011100)
			elf_hwcap |= HWCAP_NEON;
#endif
	}
	return 0;
}

late_initcall(vfp_init);<|MERGE_RESOLUTION|>--- conflicted
+++ resolved
@@ -63,16 +63,6 @@
 	put_cpu();
 }
 
-<<<<<<< HEAD
-static void vfp_thread_release(struct thread_info *thread)
-{
-	/* release case: Per-thread VFP cleanup. */
-	union vfp_state *vfp = &thread->vfpstate;
-	unsigned int cpu = thread->cpu;
-
-	if (last_VFP_context[cpu] == vfp)
-		last_VFP_context[cpu] = NULL;
-=======
 static void vfp_thread_exit(struct thread_info *thread)
 {
 	/* release case: Per-thread VFP cleanup. */
@@ -82,7 +72,6 @@
 	if (last_VFP_context[cpu] == vfp)
 		last_VFP_context[cpu] = NULL;
 	put_cpu();
->>>>>>> 6be32571
 }
 
 /*
@@ -100,13 +89,6 @@
  *	but may change at any time.
  *   - we could be preempted if tree preempt rcu is enabled, so
  *	it is unsafe to use thread->cpu.
-<<<<<<< HEAD
- *  THREAD_NOTIFY_RELEASE:
- *   - the thread (v) will not be running on any CPU; it is a dead thread.
- *   - thread->cpu will be the last CPU the thread ran on, which may not
- *	be the current CPU.
- *   - we could be preempted if tree preempt rcu is enabled.
-=======
  *  THREAD_NOTIFY_EXIT
  *   - the thread (v) will be running on the local CPU, so
  *	v === current_thread_info()
@@ -114,7 +96,6 @@
  *	but may change at any time.
  *   - we could be preempted if tree preempt rcu is enabled, so
  *	it is unsafe to use thread->cpu.
->>>>>>> 6be32571
  */
 static int vfp_notifier(struct notifier_block *self, unsigned long cmd, void *v)
 {
@@ -155,11 +136,7 @@
 	if (cmd == THREAD_NOTIFY_FLUSH)
 		vfp_thread_flush(thread);
 	else
-<<<<<<< HEAD
-		vfp_thread_release(thread);
-=======
 		vfp_thread_exit(thread);
->>>>>>> 6be32571
 
 	return NOTIFY_DONE;
 }
