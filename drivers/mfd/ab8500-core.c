--- conflicted
+++ resolved
@@ -1108,10 +1108,7 @@
 	},
 	{
 		.name = "ab8500-usb",
-<<<<<<< HEAD
-=======
 		.of_compatible = "stericsson,ab8500-usb",
->>>>>>> 99f4c6b6
 		.num_resources = ARRAY_SIZE(ab8500_usb_resources),
 		.resources = ab8500_usb_resources,
 	},
@@ -1260,22 +1257,12 @@
 		.name = "ab8500-debug",
 		.num_resources = ARRAY_SIZE(ab8500_debug_resources),
 		.resources = ab8500_debug_resources,
-<<<<<<< HEAD
 	},
 #endif
 	{
 		.name = "ab8500-sysctrl",
-=======
->>>>>>> 99f4c6b6
-	},
-#endif
-	{
-<<<<<<< HEAD
-=======
-		.name = "ab8500-sysctrl",
-	},
-	{
->>>>>>> 99f4c6b6
+	},
+	{
 		.name = "ab8500-regulator",
 	},
 	{
