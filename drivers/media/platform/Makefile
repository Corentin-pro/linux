--- conflicted
+++ resolved
@@ -51,11 +51,7 @@
 
 obj-$(CONFIG_VIDEO_TEGRA_HDMI_CEC)	+= tegra-cec/
 
-<<<<<<< HEAD
-obj-y 					+= stm32/
-=======
 obj-y					+= stm32/
->>>>>>> 661e50bc
 
 obj-y                                   += blackfin/
 
