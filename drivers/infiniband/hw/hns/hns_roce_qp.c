--- conflicted
+++ resolved
@@ -471,11 +471,7 @@
 	ex_sge_num = hr_qp->sge.sge_cnt;
 
 	/* Get buf size, SQ and RQ  are aligned to page_szie */
-<<<<<<< HEAD
-	if (hr_dev->caps.max_sq_sg <= 2) {
-=======
 	if (hr_dev->hw_rev == HNS_ROCE_HW_VER1) {
->>>>>>> 04d5ce62
 		hr_qp->buff_size = round_up((hr_qp->rq.wqe_cnt <<
 					     hr_qp->rq.wqe_shift), PAGE_SIZE) +
 				   round_up((hr_qp->sq.wqe_cnt <<
@@ -735,39 +731,8 @@
 	kfree(hr_qp->rq_inl_buf.wqe_list);
 }
 
-<<<<<<< HEAD
-static void add_qp_to_list(struct hns_roce_dev *hr_dev,
-			   struct hns_roce_qp *hr_qp,
-			   struct ib_cq *send_cq, struct ib_cq *recv_cq)
-{
-	struct hns_roce_cq *hr_send_cq, *hr_recv_cq;
-	unsigned long flags;
-
-	hr_send_cq = send_cq ? to_hr_cq(send_cq) : NULL;
-	hr_recv_cq = recv_cq ? to_hr_cq(recv_cq) : NULL;
-
-	spin_lock_irqsave(&hr_dev->qp_list_lock, flags);
-	hns_roce_lock_cqs(hr_send_cq, hr_recv_cq);
-
-	list_add_tail(&hr_qp->node, &hr_dev->qp_list);
-	if (hr_send_cq)
-		list_add_tail(&hr_qp->sq_node, &hr_send_cq->sq_list);
-	if (hr_recv_cq)
-		list_add_tail(&hr_qp->rq_node, &hr_recv_cq->rq_list);
-
-	hns_roce_unlock_cqs(hr_send_cq, hr_recv_cq);
-	spin_unlock_irqrestore(&hr_dev->qp_list_lock, flags);
-}
-
-static int hns_roce_create_qp_common(struct hns_roce_dev *hr_dev,
-				     struct ib_pd *ib_pd,
-				     struct ib_qp_init_attr *init_attr,
-				     struct ib_udata *udata, unsigned long sqpn,
-				     struct hns_roce_qp *hr_qp)
-=======
 static int map_wqe_buf(struct hns_roce_dev *hr_dev, struct hns_roce_qp *hr_qp,
 		       u32 page_shift, bool is_user)
->>>>>>> 04d5ce62
 {
 /* WQE buffer include 3 parts: SQ, extend SGE and RQ. */
 #define HNS_ROCE_WQE_REGION_MAX	 3
@@ -845,13 +810,8 @@
 		}
 	}
 
-<<<<<<< HEAD
-		hr_qp->umem = ib_umem_get(ib_pd->device, ucmd.buf_addr,
-					  hr_qp->buff_size, 0);
-=======
 	if (udata) {
 		hr_qp->umem = ib_umem_get(ibdev, addr, hr_qp->buff_size, 0);
->>>>>>> 04d5ce62
 		if (IS_ERR(hr_qp->umem)) {
 			ret = PTR_ERR(hr_qp->umem);
 			goto err_inline;
@@ -1180,15 +1140,8 @@
 
 	hr_qp->ibqp.qp_num = hr_qp->qpn;
 	hr_qp->event = hns_roce_ib_qp_event;
-<<<<<<< HEAD
-
-	add_qp_to_list(hr_dev, hr_qp, init_attr->send_cq, init_attr->recv_cq);
-
-	hns_roce_free_buf_list(buf_list, hr_qp->region_cnt);
-=======
 	atomic_set(&hr_qp->refcount, 1);
 	init_completion(&hr_qp->free);
->>>>>>> 04d5ce62
 
 	return 0;
 
