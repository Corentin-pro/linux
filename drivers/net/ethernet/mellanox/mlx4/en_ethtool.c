--- conflicted
+++ resolved
@@ -146,7 +146,6 @@
 	u64 config = 0;
 	int err = 0;
 	u64 mask;
-<<<<<<< HEAD
 
 	if ((priv->port < 1) || (priv->port > 2))
 		return -EOPNOTSUPP;
@@ -154,15 +153,6 @@
 	mask = (priv->port == 1) ? MLX4_DEV_CAP_FLAG_WOL_PORT1 :
 		MLX4_DEV_CAP_FLAG_WOL_PORT2;
 
-=======
-
-	if ((priv->port < 1) || (priv->port > 2))
-		return -EOPNOTSUPP;
-
-	mask = (priv->port == 1) ? MLX4_DEV_CAP_FLAG_WOL_PORT1 :
-		MLX4_DEV_CAP_FLAG_WOL_PORT2;
-
->>>>>>> c16fa4f2
 	if (!(priv->mdev->dev->caps.flags & mask))
 		return -EOPNOTSUPP;
 
