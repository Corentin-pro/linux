/*
 * at24.c - handle most I2C EEPROMs
 *
 * Copyright (C) 2005-2007 David Brownell
 * Copyright (C) 2008 Wolfram Sang, Pengutronix
 *
 * This program is free software; you can redistribute it and/or modify
 * it under the terms of the GNU General Public License as published by
 * the Free Software Foundation; either version 2 of the License, or
 * (at your option) any later version.
 */
#include <linux/kernel.h>
#include <linux/init.h>
#include <linux/module.h>
#include <linux/of_device.h>
#include <linux/slab.h>
#include <linux/delay.h>
#include <linux/mutex.h>
#include <linux/mod_devicetable.h>
#include <linux/log2.h>
#include <linux/bitops.h>
#include <linux/jiffies.h>
#include <linux/property.h>
#include <linux/acpi.h>
#include <linux/i2c.h>
#include <linux/nvmem-provider.h>
#include <linux/platform_data/at24.h>
#include <linux/pm_runtime.h>

/*
 * I2C EEPROMs from most vendors are inexpensive and mostly interchangeable.
 * Differences between different vendor product lines (like Atmel AT24C or
 * MicroChip 24LC, etc) won't much matter for typical read/write access.
 * There are also I2C RAM chips, likewise interchangeable. One example
 * would be the PCF8570, which acts like a 24c02 EEPROM (256 bytes).
 *
 * However, misconfiguration can lose data. "Set 16-bit memory address"
 * to a part with 8-bit addressing will overwrite data. Writing with too
 * big a page size also loses data. And it's not safe to assume that the
 * conventional addresses 0x50..0x57 only hold eeproms; a PCF8563 RTC
 * uses 0x51, for just one example.
 *
 * Accordingly, explicit board-specific configuration data should be used
 * in almost all cases. (One partial exception is an SMBus used to access
 * "SPD" data for DRAM sticks. Those only use 24c02 EEPROMs.)
 *
 * So this driver uses "new style" I2C driver binding, expecting to be
 * told what devices exist. That may be in arch/X/mach-Y/board-Z.c or
 * similar kernel-resident tables; or, configuration data coming from
 * a bootloader.
 *
 * Other than binding model, current differences from "eeprom" driver are
 * that this one handles write access and isn't restricted to 24c02 devices.
 * It also handles larger devices (32 kbit and up) with two-byte addresses,
 * which won't work on pure SMBus systems.
 */

struct at24_data {
	struct at24_platform_data chip;
	int use_smbus;
	int use_smbus_write;

	ssize_t (*read_func)(struct at24_data *, char *, unsigned int, size_t);
	ssize_t (*write_func)(struct at24_data *,
			      const char *, unsigned int, size_t);

	/*
	 * Lock protects against activities from other Linux tasks,
	 * but not from changes by other I2C masters.
	 */
	struct mutex lock;

	u8 *writebuf;
	unsigned write_max;
	unsigned num_addresses;

	struct nvmem_config nvmem_config;
	struct nvmem_device *nvmem;

	/*
	 * Some chips tie up multiple I2C addresses; dummy devices reserve
	 * them for us, and we'll use them with SMBus calls.
	 */
	struct i2c_client *client[];
};

/*
 * This parameter is to help this driver avoid blocking other drivers out
 * of I2C for potentially troublesome amounts of time. With a 100 kHz I2C
 * clock, one 256 byte read takes about 1/43 second which is excessive;
 * but the 1/170 second it takes at 400 kHz may be quite reasonable; and
 * at 1 MHz (Fm+) a 1/430 second delay could easily be invisible.
 *
 * This value is forced to be a power of two so that writes align on pages.
 */
static unsigned io_limit = 128;
module_param(io_limit, uint, 0);
MODULE_PARM_DESC(io_limit, "Maximum bytes per I/O (default 128)");

/*
 * Specs often allow 5 msec for a page write, sometimes 20 msec;
 * it's important to recover from write timeouts.
 */
static unsigned write_timeout = 25;
module_param(write_timeout, uint, 0);
MODULE_PARM_DESC(write_timeout, "Time (in ms) to try writes (default 25)");

#define AT24_SIZE_BYTELEN 5
#define AT24_SIZE_FLAGS 8

#define AT24_BITMASK(x) (BIT(x) - 1)

/* create non-zero magic value for given eeprom parameters */
#define AT24_DEVICE_MAGIC(_len, _flags) 		\
	((1 << AT24_SIZE_FLAGS | (_flags)) 		\
	    << AT24_SIZE_BYTELEN | ilog2(_len))

/*
 * Both reads and writes fail if the previous write didn't complete yet. This
 * macro loops a few times waiting at least long enough for one entire page
 * write to work while making sure that at least one iteration is run before
 * checking the break condition.
 *
 * It takes two parameters: a variable in which the future timeout in jiffies
 * will be stored and a temporary variable holding the time of the last
 * iteration of processing the request. Both should be unsigned integers
 * holding at least 32 bits.
 */
#define loop_until_timeout(tout, op_time)				\
	for (tout = jiffies + msecs_to_jiffies(write_timeout), op_time = 0; \
	     op_time ? time_before(op_time, tout) : true;		\
	     usleep_range(1000, 1500), op_time = jiffies)

static const struct i2c_device_id at24_ids[] = {
	/* needs 8 addresses as A0-A2 are ignored */
	{ "24c00",	AT24_DEVICE_MAGIC(128 / 8,	AT24_FLAG_TAKE8ADDR) },
	/* old variants can't be handled with this generic entry! */
	{ "24c01",	AT24_DEVICE_MAGIC(1024 / 8,	0) },
	{ "24cs01",	AT24_DEVICE_MAGIC(16,
				AT24_FLAG_SERIAL | AT24_FLAG_READONLY) },
	{ "24c02",	AT24_DEVICE_MAGIC(2048 / 8,	0) },
	{ "24cs02",	AT24_DEVICE_MAGIC(16,
				AT24_FLAG_SERIAL | AT24_FLAG_READONLY) },
	{ "24mac402",	AT24_DEVICE_MAGIC(48 / 8,
				AT24_FLAG_MAC | AT24_FLAG_READONLY) },
	{ "24mac602",	AT24_DEVICE_MAGIC(64 / 8,
				AT24_FLAG_MAC | AT24_FLAG_READONLY) },
	/* spd is a 24c02 in memory DIMMs */
	{ "spd",	AT24_DEVICE_MAGIC(2048 / 8,
				AT24_FLAG_READONLY | AT24_FLAG_IRUGO) },
	{ "24c04",	AT24_DEVICE_MAGIC(4096 / 8,	0) },
	{ "24cs04",	AT24_DEVICE_MAGIC(16,
				AT24_FLAG_SERIAL | AT24_FLAG_READONLY) },
	/* 24rf08 quirk is handled at i2c-core */
	{ "24c08",	AT24_DEVICE_MAGIC(8192 / 8,	0) },
	{ "24cs08",	AT24_DEVICE_MAGIC(16,
				AT24_FLAG_SERIAL | AT24_FLAG_READONLY) },
	{ "24c16",	AT24_DEVICE_MAGIC(16384 / 8,	0) },
	{ "24cs16",	AT24_DEVICE_MAGIC(16,
				AT24_FLAG_SERIAL | AT24_FLAG_READONLY) },
	{ "24c32",	AT24_DEVICE_MAGIC(32768 / 8,	AT24_FLAG_ADDR16) },
	{ "24cs32",	AT24_DEVICE_MAGIC(16,
				AT24_FLAG_ADDR16 |
				AT24_FLAG_SERIAL |
				AT24_FLAG_READONLY) },
	{ "24c64",	AT24_DEVICE_MAGIC(65536 / 8,	AT24_FLAG_ADDR16) },
	{ "24cs64",	AT24_DEVICE_MAGIC(16,
				AT24_FLAG_ADDR16 |
				AT24_FLAG_SERIAL |
				AT24_FLAG_READONLY) },
	{ "24c128",	AT24_DEVICE_MAGIC(131072 / 8,	AT24_FLAG_ADDR16) },
	{ "24c256",	AT24_DEVICE_MAGIC(262144 / 8,	AT24_FLAG_ADDR16) },
	{ "24c512",	AT24_DEVICE_MAGIC(524288 / 8,	AT24_FLAG_ADDR16) },
	{ "24c1024",	AT24_DEVICE_MAGIC(1048576 / 8,	AT24_FLAG_ADDR16) },
	{ "at24", 0 },
	{ /* END OF LIST */ }
};
MODULE_DEVICE_TABLE(i2c, at24_ids);

static const struct of_device_id at24_of_match[] = {
	{
		.compatible = "atmel,24c00",
		.data = (void *)AT24_DEVICE_MAGIC(128 / 8, AT24_FLAG_TAKE8ADDR)
	},
	{
		.compatible = "atmel,24c01",
		.data = (void *)AT24_DEVICE_MAGIC(1024 / 8, 0)
	},
	{
		.compatible = "atmel,24c02",
		.data = (void *)AT24_DEVICE_MAGIC(2048 / 8, 0)
	},
	{
		.compatible = "atmel,spd",
		.data = (void *)AT24_DEVICE_MAGIC(2048 / 8,
				AT24_FLAG_READONLY | AT24_FLAG_IRUGO)
	},
	{
		.compatible = "atmel,24c04",
		.data = (void *)AT24_DEVICE_MAGIC(4096 / 8, 0)
	},
	{
		.compatible = "atmel,24c08",
		.data = (void *)AT24_DEVICE_MAGIC(8192 / 8, 0)
	},
	{
		.compatible = "atmel,24c16",
		.data = (void *)AT24_DEVICE_MAGIC(16384 / 8, 0)
	},
	{
		.compatible = "atmel,24c32",
		.data = (void *)AT24_DEVICE_MAGIC(32768 / 8, AT24_FLAG_ADDR16)
	},
	{
		.compatible = "atmel,24c64",
		.data = (void *)AT24_DEVICE_MAGIC(65536 / 8, AT24_FLAG_ADDR16)
	},
	{
		.compatible = "atmel,24c128",
		.data = (void *)AT24_DEVICE_MAGIC(131072 / 8, AT24_FLAG_ADDR16)
	},
	{
		.compatible = "atmel,24c256",
		.data = (void *)AT24_DEVICE_MAGIC(262144 / 8, AT24_FLAG_ADDR16)
	},
	{
		.compatible = "atmel,24c512",
		.data = (void *)AT24_DEVICE_MAGIC(524288 / 8, AT24_FLAG_ADDR16)
	},
	{
		.compatible = "atmel,24c1024",
		.data = (void *)AT24_DEVICE_MAGIC(1048576 / 8, AT24_FLAG_ADDR16)
	},
	{ },
};
MODULE_DEVICE_TABLE(of, at24_of_match);

static const struct acpi_device_id at24_acpi_ids[] = {
	{ "INT3499", AT24_DEVICE_MAGIC(8192 / 8, 0) },
	{ }
};
MODULE_DEVICE_TABLE(acpi, at24_acpi_ids);

/*-------------------------------------------------------------------------*/

/*
 * This routine supports chips which consume multiple I2C addresses. It
 * computes the addressing information to be used for a given r/w request.
 * Assumes that sanity checks for offset happened at sysfs-layer.
 *
 * Slave address and byte offset derive from the offset. Always
 * set the byte address; on a multi-master board, another master
 * may have changed the chip's "current" address pointer.
 *
 * REVISIT some multi-address chips don't rollover page reads to
 * the next slave address, so we may need to truncate the count.
 * Those chips might need another quirk flag.
 *
 * If the real hardware used four adjacent 24c02 chips and that
 * were misconfigured as one 24c08, that would be a similar effect:
 * one "eeprom" file not four, but larger reads would fail when
 * they crossed certain pages.
 */
static struct i2c_client *at24_translate_offset(struct at24_data *at24,
						unsigned int *offset)
{
	unsigned i;

	if (at24->chip.flags & AT24_FLAG_ADDR16) {
		i = *offset >> 16;
		*offset &= 0xffff;
	} else {
		i = *offset >> 8;
		*offset &= 0xff;
	}

	return at24->client[i];
}

static ssize_t at24_eeprom_read_smbus(struct at24_data *at24, char *buf,
				      unsigned int offset, size_t count)
{
	unsigned long timeout, read_time;
	struct i2c_client *client;
	int status;

	client = at24_translate_offset(at24, &offset);

	if (count > io_limit)
		count = io_limit;

	/* Smaller eeproms can work given some SMBus extension calls */
	if (count > I2C_SMBUS_BLOCK_MAX)
		count = I2C_SMBUS_BLOCK_MAX;

	loop_until_timeout(timeout, read_time) {
		status = i2c_smbus_read_i2c_block_data_or_emulated(client,
								   offset,
								   count, buf);

		dev_dbg(&client->dev, "read %zu@%d --> %d (%ld)\n",
				count, offset, status, jiffies);

		if (status == count)
			return count;
	}

	return -ETIMEDOUT;
}

static ssize_t at24_eeprom_read_i2c(struct at24_data *at24, char *buf,
				    unsigned int offset, size_t count)
{
	unsigned long timeout, read_time;
	struct i2c_client *client;
	struct i2c_msg msg[2];
	int status, i;
	u8 msgbuf[2];

	memset(msg, 0, sizeof(msg));
	client = at24_translate_offset(at24, &offset);

	if (count > io_limit)
		count = io_limit;

	/*
	 * When we have a better choice than SMBus calls, use a combined I2C
	 * message. Write address; then read up to io_limit data bytes. Note
	 * that read page rollover helps us here (unlike writes). msgbuf is
	 * u8 and will cast to our needs.
	 */
	i = 0;
	if (at24->chip.flags & AT24_FLAG_ADDR16)
		msgbuf[i++] = offset >> 8;
	msgbuf[i++] = offset;

	msg[0].addr = client->addr;
	msg[0].buf = msgbuf;
	msg[0].len = i;

	msg[1].addr = client->addr;
	msg[1].flags = I2C_M_RD;
	msg[1].buf = buf;
	msg[1].len = count;

	loop_until_timeout(timeout, read_time) {
		status = i2c_transfer(client->adapter, msg, 2);
		if (status == 2)
			status = count;

		dev_dbg(&client->dev, "read %zu@%d --> %d (%ld)\n",
				count, offset, status, jiffies);

		if (status == count)
			return count;
	}

	return -ETIMEDOUT;
}

static ssize_t at24_eeprom_read_serial(struct at24_data *at24, char *buf,
				       unsigned int offset, size_t count)
{
	unsigned long timeout, read_time;
	struct i2c_client *client;
	struct i2c_msg msg[2];
	u8 addrbuf[2];
	int status;

	client = at24_translate_offset(at24, &offset);

	memset(msg, 0, sizeof(msg));
	msg[0].addr = client->addr;
	msg[0].buf = addrbuf;

	/*
	 * The address pointer of the device is shared between the regular
	 * EEPROM array and the serial number block. The dummy write (part of
	 * the sequential read protocol) ensures the address pointer is reset
	 * to the desired position.
	 */
	if (at24->chip.flags & AT24_FLAG_ADDR16) {
		/*
		 * For 16 bit address pointers, the word address must contain
		 * a '10' sequence in bits 11 and 10 regardless of the
		 * intended position of the address pointer.
		 */
		addrbuf[0] = 0x08;
		addrbuf[1] = offset;
		msg[0].len = 2;
	} else {
		/*
		 * Otherwise the word address must begin with a '10' sequence,
		 * regardless of the intended address.
		 */
		addrbuf[0] = 0x80 + offset;
		msg[0].len = 1;
	}

	msg[1].addr = client->addr;
	msg[1].flags = I2C_M_RD;
	msg[1].buf = buf;
	msg[1].len = count;

	loop_until_timeout(timeout, read_time) {
		status = i2c_transfer(client->adapter, msg, 2);
		if (status == 2)
			return count;
	}

	return -ETIMEDOUT;
}

static ssize_t at24_eeprom_read_mac(struct at24_data *at24, char *buf,
				    unsigned int offset, size_t count)
{
	unsigned long timeout, read_time;
	struct i2c_client *client;
	struct i2c_msg msg[2];
	u8 addrbuf[2];
	int status;

	client = at24_translate_offset(at24, &offset);

	memset(msg, 0, sizeof(msg));
	msg[0].addr = client->addr;
	msg[0].buf = addrbuf;
	/* EUI-48 starts from 0x9a, EUI-64 from 0x98 */
	addrbuf[0] = 0xa0 - at24->chip.byte_len + offset;
	msg[0].len = 1;
	msg[1].addr = client->addr;
	msg[1].flags = I2C_M_RD;
	msg[1].buf = buf;
	msg[1].len = count;

	loop_until_timeout(timeout, read_time) {
		status = i2c_transfer(client->adapter, msg, 2);
		if (status == 2)
			return count;
	}

	return -ETIMEDOUT;
}

/*
 * Note that if the hardware write-protect pin is pulled high, the whole
 * chip is normally write protected. But there are plenty of product
 * variants here, including OTP fuses and partial chip protect.
 *
 * We only use page mode writes; the alternative is sloooow. These routines
 * write at most one page.
 */

static size_t at24_adjust_write_count(struct at24_data *at24,
				      unsigned int offset, size_t count)
{
	unsigned next_page;

	/* write_max is at most a page */
	if (count > at24->write_max)
		count = at24->write_max;

	/* Never roll over backwards, to the start of this page */
	next_page = roundup(offset + 1, at24->chip.page_size);
	if (offset + count > next_page)
		count = next_page - offset;

	return count;
}

static ssize_t at24_eeprom_write_smbus_block(struct at24_data *at24,
					     const char *buf,
					     unsigned int offset, size_t count)
{
	unsigned long timeout, write_time;
	struct i2c_client *client;
	ssize_t status = 0;

	client = at24_translate_offset(at24, &offset);
	count = at24_adjust_write_count(at24, offset, count);

	loop_until_timeout(timeout, write_time) {
		status = i2c_smbus_write_i2c_block_data(client,
							offset, count, buf);
		if (status == 0)
			status = count;

		dev_dbg(&client->dev, "write %zu@%d --> %zd (%ld)\n",
				count, offset, status, jiffies);

		if (status == count)
			return count;
	}

	return -ETIMEDOUT;
}

static ssize_t at24_eeprom_write_smbus_byte(struct at24_data *at24,
					    const char *buf,
					    unsigned int offset, size_t count)
{
	unsigned long timeout, write_time;
	struct i2c_client *client;
	ssize_t status = 0;

	client = at24_translate_offset(at24, &offset);

	loop_until_timeout(timeout, write_time) {
		status = i2c_smbus_write_byte_data(client, offset, buf[0]);
		if (status == 0)
			status = count;

		dev_dbg(&client->dev, "write %zu@%d --> %zd (%ld)\n",
				count, offset, status, jiffies);

		if (status == count)
			return count;
	}

	return -ETIMEDOUT;
}

static ssize_t at24_eeprom_write_i2c(struct at24_data *at24, const char *buf,
				     unsigned int offset, size_t count)
{
	unsigned long timeout, write_time;
	struct i2c_client *client;
	struct i2c_msg msg;
	ssize_t status = 0;
	int i = 0;

	client = at24_translate_offset(at24, &offset);
	count = at24_adjust_write_count(at24, offset, count);

	msg.addr = client->addr;
	msg.flags = 0;

	/* msg.buf is u8 and casts will mask the values */
	msg.buf = at24->writebuf;
	if (at24->chip.flags & AT24_FLAG_ADDR16)
		msg.buf[i++] = offset >> 8;

	msg.buf[i++] = offset;
	memcpy(&msg.buf[i], buf, count);
	msg.len = i + count;

	loop_until_timeout(timeout, write_time) {
		status = i2c_transfer(client->adapter, &msg, 1);
		if (status == 1)
			status = count;

		dev_dbg(&client->dev, "write %zu@%d --> %zd (%ld)\n",
				count, offset, status, jiffies);

		if (status == count)
			return count;
	}

	return -ETIMEDOUT;
}

static int at24_read(void *priv, unsigned int off, void *val, size_t count)
{
	struct at24_data *at24 = priv;
	struct device *dev = &at24->client[0]->dev;
	char *buf = val;
	int ret;

	if (unlikely(!count))
		return count;

	if (off + count > at24->chip.byte_len)
		return -EINVAL;
<<<<<<< HEAD

	client = at24_translate_offset(at24, &off);
=======
>>>>>>> d8a5b805

	ret = pm_runtime_get_sync(dev);
	if (ret < 0) {
		pm_runtime_put_noidle(dev);
		return ret;
	}

	/*
	 * Read data from chip, protecting against concurrent updates
	 * from this host, but not from other I2C masters.
	 */
	mutex_lock(&at24->lock);

	while (count) {
		int	status;

		status = at24->read_func(at24, buf, off, count);
		if (status < 0) {
			mutex_unlock(&at24->lock);
			pm_runtime_put(dev);
			return status;
		}
		buf += status;
		off += status;
		count -= status;
	}

	mutex_unlock(&at24->lock);

	pm_runtime_put(dev);

	return 0;
}

static int at24_write(void *priv, unsigned int off, void *val, size_t count)
{
	struct at24_data *at24 = priv;
	struct device *dev = &at24->client[0]->dev;
	char *buf = val;
	int ret;

	if (unlikely(!count))
		return -EINVAL;

	if (off + count > at24->chip.byte_len)
		return -EINVAL;
<<<<<<< HEAD

	client = at24_translate_offset(at24, &off);
=======
>>>>>>> d8a5b805

	ret = pm_runtime_get_sync(dev);
	if (ret < 0) {
		pm_runtime_put_noidle(dev);
		return ret;
	}

	/*
	 * Write data to chip, protecting against concurrent updates
	 * from this host, but not from other I2C masters.
	 */
	mutex_lock(&at24->lock);

	while (count) {
		int status;

		status = at24->write_func(at24, buf, off, count);
		if (status < 0) {
			mutex_unlock(&at24->lock);
			pm_runtime_put(dev);
			return status;
		}
		buf += status;
		off += status;
		count -= status;
	}

	mutex_unlock(&at24->lock);

	pm_runtime_put(dev);

	return 0;
}

static void at24_get_pdata(struct device *dev, struct at24_platform_data *chip)
{
	int err;
	u32 val;

	if (device_property_present(dev, "read-only"))
		chip->flags |= AT24_FLAG_READONLY;

	err = device_property_read_u32(dev, "size", &val);
	if (!err)
		chip->byte_len = val;

	err = device_property_read_u32(dev, "pagesize", &val);
	if (!err) {
		chip->page_size = val;
	} else {
		/*
		 * This is slow, but we can't know all eeproms, so we better
		 * play safe. Specifying custom eeprom-types via platform_data
		 * is recommended anyhow.
		 */
		chip->page_size = 1;
	}
}

static int at24_probe(struct i2c_client *client, const struct i2c_device_id *id)
{
	struct at24_platform_data chip;
	kernel_ulong_t magic = 0;
	bool writable;
	int use_smbus = 0;
	int use_smbus_write = 0;
	struct at24_data *at24;
	int err;
	unsigned i, num_addresses;
	u8 test_byte;

	if (client->dev.platform_data) {
		chip = *(struct at24_platform_data *)client->dev.platform_data;
	} else {
		/*
		 * The I2C core allows OF nodes compatibles to match against the
		 * I2C device ID table as a fallback, so check not only if an OF
		 * node is present but also if it matches an OF device ID entry.
		 */
		if (client->dev.of_node &&
		    of_match_device(at24_of_match, &client->dev)) {
			magic = (kernel_ulong_t)
				of_device_get_match_data(&client->dev);
		} else if (id) {
			magic = id->driver_data;
		} else {
			const struct acpi_device_id *aid;

			aid = acpi_match_device(at24_acpi_ids, &client->dev);
			if (aid)
				magic = aid->driver_data;
		}
		if (!magic)
			return -ENODEV;

		chip.byte_len = BIT(magic & AT24_BITMASK(AT24_SIZE_BYTELEN));
		magic >>= AT24_SIZE_BYTELEN;
		chip.flags = magic & AT24_BITMASK(AT24_SIZE_FLAGS);

		at24_get_pdata(&client->dev, &chip);

		chip.setup = NULL;
		chip.context = NULL;
	}

	if (!is_power_of_2(chip.byte_len))
		dev_warn(&client->dev,
			"byte_len looks suspicious (no power of 2)!\n");
	if (!chip.page_size) {
		dev_err(&client->dev, "page_size must not be 0!\n");
		return -EINVAL;
	}
	if (!is_power_of_2(chip.page_size))
		dev_warn(&client->dev,
			"page_size looks suspicious (no power of 2)!\n");

	/*
	 * REVISIT: the size of the EUI-48 byte array is 6 in at24mac402, while
	 * the call to ilog2() in AT24_DEVICE_MAGIC() rounds it down to 4.
	 *
	 * Eventually we'll get rid of the magic values altoghether in favor of
	 * real structs, but for now just manually set the right size.
	 */
	if (chip.flags & AT24_FLAG_MAC && chip.byte_len == 4)
		chip.byte_len = 6;

	/* Use I2C operations unless we're stuck with SMBus extensions. */
	if (!i2c_check_functionality(client->adapter, I2C_FUNC_I2C)) {
		if (chip.flags & AT24_FLAG_ADDR16)
			return -EPFNOSUPPORT;

		if (i2c_check_functionality(client->adapter,
				I2C_FUNC_SMBUS_READ_I2C_BLOCK)) {
			use_smbus = I2C_SMBUS_I2C_BLOCK_DATA;
		} else if (i2c_check_functionality(client->adapter,
				I2C_FUNC_SMBUS_READ_WORD_DATA)) {
			use_smbus = I2C_SMBUS_WORD_DATA;
		} else if (i2c_check_functionality(client->adapter,
				I2C_FUNC_SMBUS_READ_BYTE_DATA)) {
			use_smbus = I2C_SMBUS_BYTE_DATA;
		} else {
			return -EPFNOSUPPORT;
		}

		if (i2c_check_functionality(client->adapter,
				I2C_FUNC_SMBUS_WRITE_I2C_BLOCK)) {
			use_smbus_write = I2C_SMBUS_I2C_BLOCK_DATA;
		} else if (i2c_check_functionality(client->adapter,
				I2C_FUNC_SMBUS_WRITE_BYTE_DATA)) {
			use_smbus_write = I2C_SMBUS_BYTE_DATA;
			chip.page_size = 1;
		}
	}

	if (chip.flags & AT24_FLAG_TAKE8ADDR)
		num_addresses = 8;
	else
		num_addresses =	DIV_ROUND_UP(chip.byte_len,
			(chip.flags & AT24_FLAG_ADDR16) ? 65536 : 256);

	at24 = devm_kzalloc(&client->dev, sizeof(struct at24_data) +
		num_addresses * sizeof(struct i2c_client *), GFP_KERNEL);
	if (!at24)
		return -ENOMEM;

	mutex_init(&at24->lock);
	at24->use_smbus = use_smbus;
	at24->use_smbus_write = use_smbus_write;
	at24->chip = chip;
	at24->num_addresses = num_addresses;

	if ((chip.flags & AT24_FLAG_SERIAL) && (chip.flags & AT24_FLAG_MAC)) {
		dev_err(&client->dev,
			"invalid device data - cannot have both AT24_FLAG_SERIAL & AT24_FLAG_MAC.");
		return -EINVAL;
	}

	if (chip.flags & AT24_FLAG_SERIAL) {
		at24->read_func = at24_eeprom_read_serial;
	} else if (chip.flags & AT24_FLAG_MAC) {
		at24->read_func = at24_eeprom_read_mac;
	} else {
		at24->read_func = at24->use_smbus ? at24_eeprom_read_smbus
						  : at24_eeprom_read_i2c;
	}

	if (at24->use_smbus) {
		if (at24->use_smbus_write == I2C_SMBUS_I2C_BLOCK_DATA)
			at24->write_func = at24_eeprom_write_smbus_block;
		else
			at24->write_func = at24_eeprom_write_smbus_byte;
	} else {
		at24->write_func = at24_eeprom_write_i2c;
	}

	writable = !(chip.flags & AT24_FLAG_READONLY);
	if (writable) {
		if (!use_smbus || use_smbus_write) {

			unsigned write_max = chip.page_size;

			if (write_max > io_limit)
				write_max = io_limit;
			if (use_smbus && write_max > I2C_SMBUS_BLOCK_MAX)
				write_max = I2C_SMBUS_BLOCK_MAX;
			at24->write_max = write_max;

			/* buffer (data + address at the beginning) */
			at24->writebuf = devm_kzalloc(&client->dev,
				write_max + 2, GFP_KERNEL);
			if (!at24->writebuf)
				return -ENOMEM;
		} else {
			dev_warn(&client->dev,
				"cannot write due to controller restrictions.");
		}
	}

	at24->client[0] = client;

	/* use dummy devices for multiple-address chips */
	for (i = 1; i < num_addresses; i++) {
		at24->client[i] = i2c_new_dummy(client->adapter,
					client->addr + i);
		if (!at24->client[i]) {
			dev_err(&client->dev, "address 0x%02x unavailable\n",
					client->addr + i);
			err = -EADDRINUSE;
			goto err_clients;
		}
	}

	i2c_set_clientdata(client, at24);

	/* enable runtime pm */
	pm_runtime_set_active(&client->dev);
	pm_runtime_enable(&client->dev);

	/*
	 * Perform a one-byte test read to verify that the
	 * chip is functional.
	 */
	err = at24_read(at24, 0, &test_byte, 1);
	pm_runtime_idle(&client->dev);
	if (err) {
		err = -ENODEV;
		goto err_clients;
	}

	at24->nvmem_config.name = dev_name(&client->dev);
	at24->nvmem_config.dev = &client->dev;
	at24->nvmem_config.read_only = !writable;
	at24->nvmem_config.root_only = true;
	at24->nvmem_config.owner = THIS_MODULE;
	at24->nvmem_config.compat = true;
	at24->nvmem_config.base_dev = &client->dev;
	at24->nvmem_config.reg_read = at24_read;
	at24->nvmem_config.reg_write = at24_write;
	at24->nvmem_config.priv = at24;
	at24->nvmem_config.stride = 1;
	at24->nvmem_config.word_size = 1;
	at24->nvmem_config.size = chip.byte_len;

	at24->nvmem = nvmem_register(&at24->nvmem_config);

	if (IS_ERR(at24->nvmem)) {
		err = PTR_ERR(at24->nvmem);
		goto err_clients;
	}

	dev_info(&client->dev, "%u byte %s EEPROM, %s, %u bytes/write\n",
		chip.byte_len, client->name,
		writable ? "writable" : "read-only", at24->write_max);
	if (use_smbus == I2C_SMBUS_WORD_DATA ||
	    use_smbus == I2C_SMBUS_BYTE_DATA) {
		dev_notice(&client->dev, "Falling back to %s reads, "
			   "performance will suffer\n", use_smbus ==
			   I2C_SMBUS_WORD_DATA ? "word" : "byte");
	}

	/* export data to kernel code */
	if (chip.setup)
		chip.setup(at24->nvmem, chip.context);

	return 0;

err_clients:
	for (i = 1; i < num_addresses; i++)
		if (at24->client[i])
			i2c_unregister_device(at24->client[i]);

	pm_runtime_disable(&client->dev);

	return err;
}

static int at24_remove(struct i2c_client *client)
{
	struct at24_data *at24;
	int i;

	at24 = i2c_get_clientdata(client);

	nvmem_unregister(at24->nvmem);

	for (i = 1; i < at24->num_addresses; i++)
		i2c_unregister_device(at24->client[i]);

	pm_runtime_disable(&client->dev);
	pm_runtime_set_suspended(&client->dev);

	return 0;
}

/*-------------------------------------------------------------------------*/

static struct i2c_driver at24_driver = {
	.driver = {
		.name = "at24",
		.of_match_table = at24_of_match,
		.acpi_match_table = ACPI_PTR(at24_acpi_ids),
	},
	.probe = at24_probe,
	.remove = at24_remove,
	.id_table = at24_ids,
};

static int __init at24_init(void)
{
	if (!io_limit) {
		pr_err("at24: io_limit must not be 0!\n");
		return -EINVAL;
	}

	io_limit = rounddown_pow_of_two(io_limit);
	return i2c_add_driver(&at24_driver);
}
module_init(at24_init);

static void __exit at24_exit(void)
{
	i2c_del_driver(&at24_driver);
}
module_exit(at24_exit);

MODULE_DESCRIPTION("Driver for most I2C EEPROMs");
MODULE_AUTHOR("David Brownell and Wolfram Sang");
MODULE_LICENSE("GPL");<|MERGE_RESOLUTION|>--- conflicted
+++ resolved
@@ -571,11 +571,6 @@
 
 	if (off + count > at24->chip.byte_len)
 		return -EINVAL;
-<<<<<<< HEAD
-
-	client = at24_translate_offset(at24, &off);
-=======
->>>>>>> d8a5b805
 
 	ret = pm_runtime_get_sync(dev);
 	if (ret < 0) {
@@ -622,11 +617,6 @@
 
 	if (off + count > at24->chip.byte_len)
 		return -EINVAL;
-<<<<<<< HEAD
-
-	client = at24_translate_offset(at24, &off);
-=======
->>>>>>> d8a5b805
 
 	ret = pm_runtime_get_sync(dev);
 	if (ret < 0) {
