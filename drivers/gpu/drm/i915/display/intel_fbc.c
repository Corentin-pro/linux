/*
 * Copyright © 2014 Intel Corporation
 *
 * Permission is hereby granted, free of charge, to any person obtaining a
 * copy of this software and associated documentation files (the "Software"),
 * to deal in the Software without restriction, including without limitation
 * the rights to use, copy, modify, merge, publish, distribute, sublicense,
 * and/or sell copies of the Software, and to permit persons to whom the
 * Software is furnished to do so, subject to the following conditions:
 *
 * The above copyright notice and this permission notice (including the next
 * paragraph) shall be included in all copies or substantial portions of the
 * Software.
 *
 * THE SOFTWARE IS PROVIDED "AS IS", WITHOUT WARRANTY OF ANY KIND, EXPRESS OR
 * IMPLIED, INCLUDING BUT NOT LIMITED TO THE WARRANTIES OF MERCHANTABILITY,
 * FITNESS FOR A PARTICULAR PURPOSE AND NONINFRINGEMENT.  IN NO EVENT SHALL
 * THE AUTHORS OR COPYRIGHT HOLDERS BE LIABLE FOR ANY CLAIM, DAMAGES OR OTHER
 * LIABILITY, WHETHER IN AN ACTION OF CONTRACT, TORT OR OTHERWISE, ARISING
 * FROM, OUT OF OR IN CONNECTION WITH THE SOFTWARE OR THE USE OR OTHER
 * DEALINGS IN THE SOFTWARE.
 */

/**
 * DOC: Frame Buffer Compression (FBC)
 *
 * FBC tries to save memory bandwidth (and so power consumption) by
 * compressing the amount of memory used by the display. It is total
 * transparent to user space and completely handled in the kernel.
 *
 * The benefits of FBC are mostly visible with solid backgrounds and
 * variation-less patterns. It comes from keeping the memory footprint small
 * and having fewer memory pages opened and accessed for refreshing the display.
 *
 * i915 is responsible to reserve stolen memory for FBC and configure its
 * offset on proper registers. The hardware takes care of all
 * compress/decompress. However there are many known cases where we have to
 * forcibly disable it to allow proper screen updates.
 */

#include <drm/drm_fourcc.h>

#include "i915_drv.h"
#include "i915_trace.h"
#include "i915_vgpu.h"
#include "intel_display_types.h"
#include "intel_fbc.h"
#include "intel_frontbuffer.h"

/*
 * For SKL+, the plane source size used by the hardware is based on the value we
 * write to the PLANE_SIZE register. For BDW-, the hardware looks at the value
 * we wrote to PIPESRC.
 */
static void intel_fbc_get_plane_source_size(const struct intel_fbc_state_cache *cache,
					    int *width, int *height)
{
	if (width)
		*width = cache->plane.src_w;
	if (height)
		*height = cache->plane.src_h;
}

static int intel_fbc_calculate_cfb_size(struct drm_i915_private *dev_priv,
					const struct intel_fbc_state_cache *cache)
{
	int lines;

	intel_fbc_get_plane_source_size(cache, NULL, &lines);
	if (IS_GEN(dev_priv, 7))
		lines = min(lines, 2048);
	else if (INTEL_GEN(dev_priv) >= 8)
		lines = min(lines, 2560);

	/* Hardware needs the full buffer stride, not just the active area. */
	return lines * cache->fb.stride;
}

static void i8xx_fbc_deactivate(struct drm_i915_private *dev_priv)
{
	u32 fbc_ctl;

	/* Disable compression */
	fbc_ctl = intel_de_read(dev_priv, FBC_CONTROL);
	if ((fbc_ctl & FBC_CTL_EN) == 0)
		return;

	fbc_ctl &= ~FBC_CTL_EN;
	intel_de_write(dev_priv, FBC_CONTROL, fbc_ctl);

	/* Wait for compressing bit to clear */
	if (intel_de_wait_for_clear(dev_priv, FBC_STATUS,
				    FBC_STAT_COMPRESSING, 10)) {
		drm_dbg_kms(&dev_priv->drm, "FBC idle timed out\n");
		return;
	}
}

static void i8xx_fbc_activate(struct drm_i915_private *dev_priv)
{
	struct intel_fbc_reg_params *params = &dev_priv->fbc.params;
	int cfb_pitch;
	int i;
	u32 fbc_ctl;

	/* Note: fbc.threshold == 1 for i8xx */
	cfb_pitch = params->cfb_size / FBC_LL_SIZE;
	if (params->fb.stride < cfb_pitch)
		cfb_pitch = params->fb.stride;

	/* FBC_CTL wants 32B or 64B units */
	if (IS_GEN(dev_priv, 2))
		cfb_pitch = (cfb_pitch / 32) - 1;
	else
		cfb_pitch = (cfb_pitch / 64) - 1;

	/* Clear old tags */
	for (i = 0; i < (FBC_LL_SIZE / 32) + 1; i++)
		intel_de_write(dev_priv, FBC_TAG(i), 0);

	if (IS_GEN(dev_priv, 4)) {
		u32 fbc_ctl2;

		/* Set it up... */
		fbc_ctl2 = FBC_CTL_FENCE_DBL | FBC_CTL_IDLE_IMM;
		fbc_ctl2 |= FBC_CTL_PLANE(params->crtc.i9xx_plane);
		if (params->fence_id >= 0)
			fbc_ctl2 |= FBC_CTL_CPU_FENCE;
		intel_de_write(dev_priv, FBC_CONTROL2, fbc_ctl2);
		intel_de_write(dev_priv, FBC_FENCE_OFF,
			       params->fence_y_offset);
	}

	/* enable it... */
	fbc_ctl = FBC_CTL_INTERVAL(params->interval);
	fbc_ctl |= FBC_CTL_EN | FBC_CTL_PERIODIC;
	if (IS_I945GM(dev_priv))
		fbc_ctl |= FBC_CTL_C3_IDLE; /* 945 needs special SR handling */
	fbc_ctl |= FBC_CTL_STRIDE(cfb_pitch & 0xff);
	if (params->fence_id >= 0)
		fbc_ctl |= FBC_CTL_FENCENO(params->fence_id);
	intel_de_write(dev_priv, FBC_CONTROL, fbc_ctl);
}

static bool i8xx_fbc_is_active(struct drm_i915_private *dev_priv)
{
	return intel_de_read(dev_priv, FBC_CONTROL) & FBC_CTL_EN;
}

static void g4x_fbc_activate(struct drm_i915_private *dev_priv)
{
	struct intel_fbc_reg_params *params = &dev_priv->fbc.params;
	u32 dpfc_ctl;

	dpfc_ctl = DPFC_CTL_PLANE(params->crtc.i9xx_plane) | DPFC_SR_EN;
	if (params->fb.format->cpp[0] == 2)
		dpfc_ctl |= DPFC_CTL_LIMIT_2X;
	else
		dpfc_ctl |= DPFC_CTL_LIMIT_1X;

	if (params->fence_id >= 0) {
		dpfc_ctl |= DPFC_CTL_FENCE_EN | params->fence_id;
		intel_de_write(dev_priv, DPFC_FENCE_YOFF,
			       params->fence_y_offset);
	} else {
		intel_de_write(dev_priv, DPFC_FENCE_YOFF, 0);
	}

	/* enable it... */
	intel_de_write(dev_priv, DPFC_CONTROL, dpfc_ctl | DPFC_CTL_EN);
}

static void g4x_fbc_deactivate(struct drm_i915_private *dev_priv)
{
	u32 dpfc_ctl;

	/* Disable compression */
	dpfc_ctl = intel_de_read(dev_priv, DPFC_CONTROL);
	if (dpfc_ctl & DPFC_CTL_EN) {
		dpfc_ctl &= ~DPFC_CTL_EN;
		intel_de_write(dev_priv, DPFC_CONTROL, dpfc_ctl);
	}
}

static bool g4x_fbc_is_active(struct drm_i915_private *dev_priv)
{
	return intel_de_read(dev_priv, DPFC_CONTROL) & DPFC_CTL_EN;
}

/* This function forces a CFB recompression through the nuke operation. */
static void intel_fbc_recompress(struct drm_i915_private *dev_priv)
{
	struct intel_fbc *fbc = &dev_priv->fbc;

	trace_intel_fbc_nuke(fbc->crtc);

	intel_de_write(dev_priv, MSG_FBC_REND_STATE, FBC_REND_NUKE);
	intel_de_posting_read(dev_priv, MSG_FBC_REND_STATE);
}

static void ilk_fbc_activate(struct drm_i915_private *dev_priv)
{
	struct intel_fbc_reg_params *params = &dev_priv->fbc.params;
	u32 dpfc_ctl;
	int threshold = dev_priv->fbc.threshold;

	dpfc_ctl = DPFC_CTL_PLANE(params->crtc.i9xx_plane);
	if (params->fb.format->cpp[0] == 2)
		threshold++;

	switch (threshold) {
	case 4:
	case 3:
		dpfc_ctl |= DPFC_CTL_LIMIT_4X;
		break;
	case 2:
		dpfc_ctl |= DPFC_CTL_LIMIT_2X;
		break;
	case 1:
		dpfc_ctl |= DPFC_CTL_LIMIT_1X;
		break;
	}

	if (params->fence_id >= 0) {
		dpfc_ctl |= DPFC_CTL_FENCE_EN;
		if (IS_GEN(dev_priv, 5))
			dpfc_ctl |= params->fence_id;
		if (IS_GEN(dev_priv, 6)) {
			intel_de_write(dev_priv, SNB_DPFC_CTL_SA,
				       SNB_CPU_FENCE_ENABLE | params->fence_id);
			intel_de_write(dev_priv, DPFC_CPU_FENCE_OFFSET,
				       params->fence_y_offset);
		}
	} else {
		if (IS_GEN(dev_priv, 6)) {
			intel_de_write(dev_priv, SNB_DPFC_CTL_SA, 0);
			intel_de_write(dev_priv, DPFC_CPU_FENCE_OFFSET, 0);
		}
	}

	intel_de_write(dev_priv, ILK_DPFC_FENCE_YOFF,
		       params->fence_y_offset);
	/* enable it... */
	intel_de_write(dev_priv, ILK_DPFC_CONTROL, dpfc_ctl | DPFC_CTL_EN);

	intel_fbc_recompress(dev_priv);
}

static void ilk_fbc_deactivate(struct drm_i915_private *dev_priv)
{
	u32 dpfc_ctl;

	/* Disable compression */
	dpfc_ctl = intel_de_read(dev_priv, ILK_DPFC_CONTROL);
	if (dpfc_ctl & DPFC_CTL_EN) {
		dpfc_ctl &= ~DPFC_CTL_EN;
		intel_de_write(dev_priv, ILK_DPFC_CONTROL, dpfc_ctl);
	}
}

static bool ilk_fbc_is_active(struct drm_i915_private *dev_priv)
{
	return intel_de_read(dev_priv, ILK_DPFC_CONTROL) & DPFC_CTL_EN;
}

static void gen7_fbc_activate(struct drm_i915_private *dev_priv)
{
	struct intel_fbc_reg_params *params = &dev_priv->fbc.params;
	u32 dpfc_ctl;
	int threshold = dev_priv->fbc.threshold;

	/* Display WA #0529: skl, kbl, bxt. */
	if (IS_GEN9_BC(dev_priv) || IS_BROXTON(dev_priv)) {
		u32 val = intel_de_read(dev_priv, CHICKEN_MISC_4);

		val &= ~(FBC_STRIDE_OVERRIDE | FBC_STRIDE_MASK);

		if (params->gen9_wa_cfb_stride)
			val |= FBC_STRIDE_OVERRIDE | params->gen9_wa_cfb_stride;

		intel_de_write(dev_priv, CHICKEN_MISC_4, val);
	}

	dpfc_ctl = 0;
	if (IS_IVYBRIDGE(dev_priv))
		dpfc_ctl |= IVB_DPFC_CTL_PLANE(params->crtc.i9xx_plane);

	if (params->fb.format->cpp[0] == 2)
		threshold++;

	switch (threshold) {
	case 4:
	case 3:
		dpfc_ctl |= DPFC_CTL_LIMIT_4X;
		break;
	case 2:
		dpfc_ctl |= DPFC_CTL_LIMIT_2X;
		break;
	case 1:
		dpfc_ctl |= DPFC_CTL_LIMIT_1X;
		break;
	}

	if (params->fence_id >= 0) {
		dpfc_ctl |= IVB_DPFC_CTL_FENCE_EN;
		intel_de_write(dev_priv, SNB_DPFC_CTL_SA,
			       SNB_CPU_FENCE_ENABLE | params->fence_id);
		intel_de_write(dev_priv, DPFC_CPU_FENCE_OFFSET,
			       params->fence_y_offset);
	} else if (dev_priv->ggtt.num_fences) {
		intel_de_write(dev_priv, SNB_DPFC_CTL_SA, 0);
		intel_de_write(dev_priv, DPFC_CPU_FENCE_OFFSET, 0);
	}

	if (dev_priv->fbc.false_color)
		dpfc_ctl |= FBC_CTL_FALSE_COLOR;

	if (IS_IVYBRIDGE(dev_priv)) {
		/* WaFbcAsynchFlipDisableFbcQueue:ivb */
		intel_de_write(dev_priv, ILK_DISPLAY_CHICKEN1,
			       intel_de_read(dev_priv, ILK_DISPLAY_CHICKEN1) | ILK_FBCQ_DIS);
	} else if (IS_HASWELL(dev_priv) || IS_BROADWELL(dev_priv)) {
		/* WaFbcAsynchFlipDisableFbcQueue:hsw,bdw */
		intel_de_write(dev_priv, CHICKEN_PIPESL_1(params->crtc.pipe),
			       intel_de_read(dev_priv, CHICKEN_PIPESL_1(params->crtc.pipe)) | HSW_FBCQ_DIS);
	}

	if (INTEL_GEN(dev_priv) >= 11)
		/* Wa_1409120013:icl,ehl,tgl */
		intel_de_write(dev_priv, ILK_DPFC_CHICKEN,
			       ILK_DPFC_CHICKEN_COMP_DUMMY_PIXEL);

	intel_de_write(dev_priv, ILK_DPFC_CONTROL, dpfc_ctl | DPFC_CTL_EN);

	intel_fbc_recompress(dev_priv);
}

static bool intel_fbc_hw_is_active(struct drm_i915_private *dev_priv)
{
	if (INTEL_GEN(dev_priv) >= 5)
		return ilk_fbc_is_active(dev_priv);
	else if (IS_GM45(dev_priv))
		return g4x_fbc_is_active(dev_priv);
	else
		return i8xx_fbc_is_active(dev_priv);
}

static void intel_fbc_hw_activate(struct drm_i915_private *dev_priv)
{
	struct intel_fbc *fbc = &dev_priv->fbc;

	trace_intel_fbc_activate(fbc->crtc);

	fbc->active = true;
	fbc->activated = true;

	if (INTEL_GEN(dev_priv) >= 7)
		gen7_fbc_activate(dev_priv);
	else if (INTEL_GEN(dev_priv) >= 5)
		ilk_fbc_activate(dev_priv);
	else if (IS_GM45(dev_priv))
		g4x_fbc_activate(dev_priv);
	else
		i8xx_fbc_activate(dev_priv);
}

static void intel_fbc_hw_deactivate(struct drm_i915_private *dev_priv)
{
	struct intel_fbc *fbc = &dev_priv->fbc;

	trace_intel_fbc_deactivate(fbc->crtc);

	fbc->active = false;

	if (INTEL_GEN(dev_priv) >= 5)
		ilk_fbc_deactivate(dev_priv);
	else if (IS_GM45(dev_priv))
		g4x_fbc_deactivate(dev_priv);
	else
		i8xx_fbc_deactivate(dev_priv);
}

/**
 * intel_fbc_is_active - Is FBC active?
 * @dev_priv: i915 device instance
 *
 * This function is used to verify the current state of FBC.
 *
 * FIXME: This should be tracked in the plane config eventually
 * instead of queried at runtime for most callers.
 */
bool intel_fbc_is_active(struct drm_i915_private *dev_priv)
{
	return dev_priv->fbc.active;
}

static void intel_fbc_deactivate(struct drm_i915_private *dev_priv,
				 const char *reason)
{
	struct intel_fbc *fbc = &dev_priv->fbc;

	drm_WARN_ON(&dev_priv->drm, !mutex_is_locked(&fbc->lock));

	if (fbc->active)
		intel_fbc_hw_deactivate(dev_priv);

	fbc->no_fbc_reason = reason;
}

static int find_compression_threshold(struct drm_i915_private *dev_priv,
				      struct drm_mm_node *node,
				      unsigned int size,
				      unsigned int fb_cpp)
{
	int compression_threshold = 1;
	int ret;
	u64 end;

	/* The FBC hardware for BDW/SKL doesn't have access to the stolen
	 * reserved range size, so it always assumes the maximum (8mb) is used.
	 * If we enable FBC using a CFB on that memory range we'll get FIFO
	 * underruns, even if that range is not reserved by the BIOS. */
	if (IS_BROADWELL(dev_priv) || IS_GEN9_BC(dev_priv))
		end = resource_size(&dev_priv->dsm) - 8 * 1024 * 1024;
	else
		end = U64_MAX;

	/* HACK: This code depends on what we will do in *_enable_fbc. If that
	 * code changes, this code needs to change as well.
	 *
	 * The enable_fbc code will attempt to use one of our 2 compression
	 * thresholds, therefore, in that case, we only have 1 resort.
	 */

	/* Try to over-allocate to reduce reallocations and fragmentation. */
	ret = i915_gem_stolen_insert_node_in_range(dev_priv, node, size <<= 1,
						   4096, 0, end);
	if (ret == 0)
		return compression_threshold;

again:
	/* HW's ability to limit the CFB is 1:4 */
	if (compression_threshold > 4 ||
	    (fb_cpp == 2 && compression_threshold == 2))
		return 0;

	ret = i915_gem_stolen_insert_node_in_range(dev_priv, node, size >>= 1,
						   4096, 0, end);
	if (ret && INTEL_GEN(dev_priv) <= 4) {
		return 0;
	} else if (ret) {
		compression_threshold <<= 1;
		goto again;
	} else {
		return compression_threshold;
	}
}

static int intel_fbc_alloc_cfb(struct drm_i915_private *dev_priv,
			       unsigned int size, unsigned int fb_cpp)
{
	struct intel_fbc *fbc = &dev_priv->fbc;
	struct drm_mm_node *uninitialized_var(compressed_llb);
	int ret;

	drm_WARN_ON(&dev_priv->drm,
		    drm_mm_node_allocated(&fbc->compressed_fb));

	ret = find_compression_threshold(dev_priv, &fbc->compressed_fb,
					 size, fb_cpp);
	if (!ret)
		goto err_llb;
	else if (ret > 1) {
		drm_info_once(&dev_priv->drm,
			      "Reducing the compressed framebuffer size. This may lead to less power savings than a non-reduced-size. Try to increase stolen memory size if available in BIOS.\n");
	}

	fbc->threshold = ret;

	if (INTEL_GEN(dev_priv) >= 5)
		intel_de_write(dev_priv, ILK_DPFC_CB_BASE,
			       fbc->compressed_fb.start);
	else if (IS_GM45(dev_priv)) {
		intel_de_write(dev_priv, DPFC_CB_BASE,
			       fbc->compressed_fb.start);
	} else {
		compressed_llb = kzalloc(sizeof(*compressed_llb), GFP_KERNEL);
		if (!compressed_llb)
			goto err_fb;

		ret = i915_gem_stolen_insert_node(dev_priv, compressed_llb,
						  4096, 4096);
		if (ret)
			goto err_fb;

		fbc->compressed_llb = compressed_llb;

		GEM_BUG_ON(range_overflows_end_t(u64, dev_priv->dsm.start,
						 fbc->compressed_fb.start,
						 U32_MAX));
		GEM_BUG_ON(range_overflows_end_t(u64, dev_priv->dsm.start,
						 fbc->compressed_llb->start,
						 U32_MAX));
		intel_de_write(dev_priv, FBC_CFB_BASE,
			       dev_priv->dsm.start + fbc->compressed_fb.start);
		intel_de_write(dev_priv, FBC_LL_BASE,
			       dev_priv->dsm.start + compressed_llb->start);
	}

	drm_dbg_kms(&dev_priv->drm,
		    "reserved %llu bytes of contiguous stolen space for FBC, threshold: %d\n",
		    fbc->compressed_fb.size, fbc->threshold);

	return 0;

err_fb:
	kfree(compressed_llb);
	i915_gem_stolen_remove_node(dev_priv, &fbc->compressed_fb);
err_llb:
	if (drm_mm_initialized(&dev_priv->mm.stolen))
		drm_info_once(&dev_priv->drm, "not enough stolen space for compressed buffer (need %d more bytes), disabling. Hint: you may be able to increase stolen memory size in the BIOS to avoid this.\n", size);
	return -ENOSPC;
}

static void __intel_fbc_cleanup_cfb(struct drm_i915_private *dev_priv)
{
	struct intel_fbc *fbc = &dev_priv->fbc;

	if (WARN_ON(intel_fbc_hw_is_active(dev_priv)))
		return;

	if (!drm_mm_node_allocated(&fbc->compressed_fb))
		return;

	if (fbc->compressed_llb) {
		i915_gem_stolen_remove_node(dev_priv, fbc->compressed_llb);
		kfree(fbc->compressed_llb);
	}

	i915_gem_stolen_remove_node(dev_priv, &fbc->compressed_fb);
}

void intel_fbc_cleanup_cfb(struct drm_i915_private *dev_priv)
{
	struct intel_fbc *fbc = &dev_priv->fbc;

	if (!HAS_FBC(dev_priv))
		return;

	mutex_lock(&fbc->lock);
	__intel_fbc_cleanup_cfb(dev_priv);
	mutex_unlock(&fbc->lock);
}

static bool stride_is_valid(struct drm_i915_private *dev_priv,
			    u64 modifier, unsigned int stride)
{
	/* This should have been caught earlier. */
	if (drm_WARN_ON_ONCE(&dev_priv->drm, (stride & (64 - 1)) != 0))
		return false;

	/* Below are the additional FBC restrictions. */
	if (stride < 512)
		return false;

	if (IS_GEN(dev_priv, 2) || IS_GEN(dev_priv, 3))
		return stride == 4096 || stride == 8192;

	if (IS_GEN(dev_priv, 4) && !IS_G4X(dev_priv) && stride < 2048)
		return false;

	/* Display WA #1105: skl,bxt,kbl,cfl,glk */
	if (IS_GEN(dev_priv, 9) &&
	    modifier == DRM_FORMAT_MOD_LINEAR && stride & 511)
		return false;

	if (stride > 16384)
		return false;

	return true;
}

static bool pixel_format_is_valid(struct drm_i915_private *dev_priv,
				  u32 pixel_format)
{
	switch (pixel_format) {
	case DRM_FORMAT_XRGB8888:
	case DRM_FORMAT_XBGR8888:
		return true;
	case DRM_FORMAT_XRGB1555:
	case DRM_FORMAT_RGB565:
		/* 16bpp not supported on gen2 */
		if (IS_GEN(dev_priv, 2))
			return false;
		/* WaFbcOnly1to1Ratio:ctg */
		if (IS_G4X(dev_priv))
			return false;
		return true;
	default:
		return false;
	}
}

static bool rotation_is_valid(struct drm_i915_private *dev_priv,
			      u32 pixel_format, unsigned int rotation)
{
	if (INTEL_GEN(dev_priv) >= 9 && pixel_format == DRM_FORMAT_RGB565 &&
	    drm_rotation_90_or_270(rotation))
		return false;
	else if (INTEL_GEN(dev_priv) <= 4 && !IS_G4X(dev_priv) &&
		 rotation != DRM_MODE_ROTATE_0)
		return false;

	return true;
}

/*
 * For some reason, the hardware tracking starts looking at whatever we
 * programmed as the display plane base address register. It does not look at
 * the X and Y offset registers. That's why we include the src x/y offsets
 * instead of just looking at the plane size.
 */
static bool intel_fbc_hw_tracking_covers_screen(struct intel_crtc *crtc)
{
	struct drm_i915_private *dev_priv = to_i915(crtc->base.dev);
	struct intel_fbc *fbc = &dev_priv->fbc;
	unsigned int effective_w, effective_h, max_w, max_h;

	if (INTEL_GEN(dev_priv) >= 10 || IS_GEMINILAKE(dev_priv)) {
		max_w = 5120;
		max_h = 4096;
	} else if (INTEL_GEN(dev_priv) >= 8 || IS_HASWELL(dev_priv)) {
		max_w = 4096;
		max_h = 4096;
	} else if (IS_G4X(dev_priv) || INTEL_GEN(dev_priv) >= 5) {
		max_w = 4096;
		max_h = 2048;
	} else {
		max_w = 2048;
		max_h = 1536;
	}

	intel_fbc_get_plane_source_size(&fbc->state_cache, &effective_w,
					&effective_h);
	effective_w += fbc->state_cache.plane.adjusted_x;
	effective_h += fbc->state_cache.plane.adjusted_y;

	return effective_w <= max_w && effective_h <= max_h;
}

static bool tiling_is_valid(struct drm_i915_private *dev_priv,
			    uint64_t modifier)
{
	switch (modifier) {
	case DRM_FORMAT_MOD_LINEAR:
		if (INTEL_GEN(dev_priv) >= 9)
			return true;
		return false;
	case I915_FORMAT_MOD_X_TILED:
	case I915_FORMAT_MOD_Y_TILED:
		return true;
	default:
		return false;
	}
}

static void intel_fbc_update_state_cache(struct intel_crtc *crtc,
					 const struct intel_crtc_state *crtc_state,
					 const struct intel_plane_state *plane_state)
{
	struct drm_i915_private *dev_priv = to_i915(crtc->base.dev);
	struct intel_fbc *fbc = &dev_priv->fbc;
	struct intel_fbc_state_cache *cache = &fbc->state_cache;
	struct drm_framebuffer *fb = plane_state->hw.fb;

	cache->plane.visible = plane_state->uapi.visible;
	if (!cache->plane.visible)
		return;

	cache->crtc.mode_flags = crtc_state->hw.adjusted_mode.flags;
	if (IS_HASWELL(dev_priv) || IS_BROADWELL(dev_priv))
		cache->crtc.hsw_bdw_pixel_rate = crtc_state->pixel_rate;

	cache->plane.rotation = plane_state->hw.rotation;
	/*
	 * Src coordinates are already rotated by 270 degrees for
	 * the 90/270 degree plane rotation cases (to match the
	 * GTT mapping), hence no need to account for rotation here.
	 */
	cache->plane.src_w = drm_rect_width(&plane_state->uapi.src) >> 16;
	cache->plane.src_h = drm_rect_height(&plane_state->uapi.src) >> 16;
	cache->plane.adjusted_x = plane_state->color_plane[0].x;
	cache->plane.adjusted_y = plane_state->color_plane[0].y;

	cache->plane.pixel_blend_mode = plane_state->hw.pixel_blend_mode;

	cache->fb.format = fb->format;
	cache->fb.stride = fb->pitches[0];
	cache->fb.modifier = fb->modifier;

<<<<<<< HEAD
	/* FBC1 compression interval: arbitrary choice of 1 second */
	cache->interval = drm_mode_vrefresh(&crtc_state->hw.adjusted_mode);

=======
>>>>>>> ba47d845
	cache->fence_y_offset = intel_plane_fence_y_offset(plane_state);

	drm_WARN_ON(&dev_priv->drm, plane_state->flags & PLANE_HAS_FENCE &&
		    !plane_state->vma->fence);

	if (plane_state->flags & PLANE_HAS_FENCE &&
	    plane_state->vma->fence)
		cache->fence_id = plane_state->vma->fence->id;
	else
		cache->fence_id = -1;
}

static bool intel_fbc_cfb_size_changed(struct drm_i915_private *dev_priv)
{
	struct intel_fbc *fbc = &dev_priv->fbc;

	return intel_fbc_calculate_cfb_size(dev_priv, &fbc->state_cache) >
		fbc->compressed_fb.size * fbc->threshold;
}

static u16 intel_fbc_gen9_wa_cfb_stride(struct drm_i915_private *dev_priv)
{
	struct intel_fbc *fbc = &dev_priv->fbc;
	struct intel_fbc_state_cache *cache = &fbc->state_cache;

	if ((IS_GEN9_BC(dev_priv) || IS_BROXTON(dev_priv)) &&
	    cache->fb.modifier != I915_FORMAT_MOD_X_TILED)
		return DIV_ROUND_UP(cache->plane.src_w, 32 * fbc->threshold) * 8;
	else
		return 0;
}

static bool intel_fbc_gen9_wa_cfb_stride_changed(struct drm_i915_private *dev_priv)
{
	struct intel_fbc *fbc = &dev_priv->fbc;

	return fbc->params.gen9_wa_cfb_stride != intel_fbc_gen9_wa_cfb_stride(dev_priv);
}

static bool intel_fbc_can_enable(struct drm_i915_private *dev_priv)
{
	struct intel_fbc *fbc = &dev_priv->fbc;

	if (intel_vgpu_active(dev_priv)) {
		fbc->no_fbc_reason = "VGPU is active";
		return false;
	}

	if (!dev_priv->params.enable_fbc) {
		fbc->no_fbc_reason = "disabled per module param or by default";
		return false;
	}

	if (fbc->underrun_detected) {
		fbc->no_fbc_reason = "underrun detected";
		return false;
	}

	return true;
}

static bool intel_fbc_can_activate(struct intel_crtc *crtc)
{
	struct drm_i915_private *dev_priv = to_i915(crtc->base.dev);
	struct intel_fbc *fbc = &dev_priv->fbc;
	struct intel_fbc_state_cache *cache = &fbc->state_cache;

	if (!intel_fbc_can_enable(dev_priv))
		return false;

	if (!cache->plane.visible) {
		fbc->no_fbc_reason = "primary plane not visible";
		return false;
	}

	/* We don't need to use a state cache here since this information is
	 * global for all CRTC.
	 */
	if (fbc->underrun_detected) {
		fbc->no_fbc_reason = "underrun detected";
		return false;
	}

	if (cache->crtc.mode_flags & DRM_MODE_FLAG_INTERLACE) {
		fbc->no_fbc_reason = "incompatible mode";
		return false;
	}

	if (!intel_fbc_hw_tracking_covers_screen(crtc)) {
		fbc->no_fbc_reason = "mode too large for compression";
		return false;
	}

	/* The use of a CPU fence is one of two ways to detect writes by the
	 * CPU to the scanout and trigger updates to the FBC.
	 *
	 * The other method is by software tracking (see
	 * intel_fbc_invalidate/flush()), it will manually notify FBC and nuke
	 * the current compressed buffer and recompress it.
	 *
	 * Note that is possible for a tiled surface to be unmappable (and
	 * so have no fence associated with it) due to aperture constraints
	 * at the time of pinning.
	 *
	 * FIXME with 90/270 degree rotation we should use the fence on
	 * the normal GTT view (the rotated view doesn't even have a
	 * fence). Would need changes to the FBC fence Y offset as well.
	 * For now this will effectively disable FBC with 90/270 degree
	 * rotation.
	 */
	if (INTEL_GEN(dev_priv) < 9 && cache->fence_id < 0) {
		fbc->no_fbc_reason = "framebuffer not tiled or fenced";
		return false;
	}

	if (!rotation_is_valid(dev_priv, cache->fb.format->format,
			       cache->plane.rotation)) {
		fbc->no_fbc_reason = "rotation unsupported";
		return false;
	}

	if (!tiling_is_valid(dev_priv, cache->fb.modifier)) {
		fbc->no_fbc_reason = "tiling unsupported";
		return false;
	}

	if (!stride_is_valid(dev_priv, cache->fb.modifier, cache->fb.stride)) {
		fbc->no_fbc_reason = "framebuffer stride not supported";
		return false;
	}

	if (!pixel_format_is_valid(dev_priv, cache->fb.format->format)) {
		fbc->no_fbc_reason = "pixel format is invalid";
		return false;
	}

	if (cache->plane.pixel_blend_mode != DRM_MODE_BLEND_PIXEL_NONE &&
	    cache->fb.format->has_alpha) {
		fbc->no_fbc_reason = "per-pixel alpha blending is incompatible with FBC";
		return false;
	}

	/* WaFbcExceedCdClockThreshold:hsw,bdw */
	if ((IS_HASWELL(dev_priv) || IS_BROADWELL(dev_priv)) &&
	    cache->crtc.hsw_bdw_pixel_rate >= dev_priv->cdclk.hw.cdclk * 95 / 100) {
		fbc->no_fbc_reason = "pixel rate is too big";
		return false;
	}

	/* It is possible for the required CFB size change without a
	 * crtc->disable + crtc->enable since it is possible to change the
	 * stride without triggering a full modeset. Since we try to
	 * over-allocate the CFB, there's a chance we may keep FBC enabled even
	 * if this happens, but if we exceed the current CFB size we'll have to
	 * disable FBC. Notice that it would be possible to disable FBC, wait
	 * for a frame, free the stolen node, then try to reenable FBC in case
	 * we didn't get any invalidate/deactivate calls, but this would require
	 * a lot of tracking just for a specific case. If we conclude it's an
	 * important case, we can implement it later. */
	if (intel_fbc_cfb_size_changed(dev_priv)) {
		fbc->no_fbc_reason = "CFB requirements changed";
		return false;
	}

	/*
	 * Work around a problem on GEN9+ HW, where enabling FBC on a plane
	 * having a Y offset that isn't divisible by 4 causes FIFO underrun
	 * and screen flicker.
	 */
	if (INTEL_GEN(dev_priv) >= 9 &&
	    (fbc->state_cache.plane.adjusted_y & 3)) {
		fbc->no_fbc_reason = "plane Y offset is misaligned";
		return false;
	}

	return true;
}

static void intel_fbc_get_reg_params(struct intel_crtc *crtc,
				     struct intel_fbc_reg_params *params)
{
	struct drm_i915_private *dev_priv = to_i915(crtc->base.dev);
	struct intel_fbc *fbc = &dev_priv->fbc;
	struct intel_fbc_state_cache *cache = &fbc->state_cache;

	/* Since all our fields are integer types, use memset here so the
	 * comparison function can rely on memcmp because the padding will be
	 * zero. */
	memset(params, 0, sizeof(*params));

	params->fence_id = cache->fence_id;
	params->fence_y_offset = cache->fence_y_offset;
<<<<<<< HEAD

	params->interval = cache->interval;
=======
>>>>>>> ba47d845

	params->crtc.pipe = crtc->pipe;
	params->crtc.i9xx_plane = to_intel_plane(crtc->base.primary)->i9xx_plane;

	params->fb.format = cache->fb.format;
	params->fb.modifier = cache->fb.modifier;
	params->fb.stride = cache->fb.stride;

	params->cfb_size = intel_fbc_calculate_cfb_size(dev_priv, cache);

	params->gen9_wa_cfb_stride = cache->gen9_wa_cfb_stride;

	params->plane_visible = cache->plane.visible;
}

static bool intel_fbc_can_flip_nuke(const struct intel_crtc_state *crtc_state)
{
	struct intel_crtc *crtc = to_intel_crtc(crtc_state->uapi.crtc);
	struct drm_i915_private *dev_priv = to_i915(crtc->base.dev);
	const struct intel_fbc *fbc = &dev_priv->fbc;
	const struct intel_fbc_state_cache *cache = &fbc->state_cache;
	const struct intel_fbc_reg_params *params = &fbc->params;

	if (drm_atomic_crtc_needs_modeset(&crtc_state->uapi))
		return false;

	if (!params->plane_visible)
		return false;

	if (!intel_fbc_can_activate(crtc))
		return false;

	if (params->fb.format != cache->fb.format)
		return false;

	if (params->fb.modifier != cache->fb.modifier)
		return false;

	if (params->fb.stride != cache->fb.stride)
		return false;

	if (params->cfb_size != intel_fbc_calculate_cfb_size(dev_priv, cache))
		return false;

	if (params->gen9_wa_cfb_stride != cache->gen9_wa_cfb_stride)
		return false;

	return true;
}

bool intel_fbc_pre_update(struct intel_atomic_state *state,
			  struct intel_crtc *crtc)
{
	struct intel_plane *plane = to_intel_plane(crtc->base.primary);
	const struct intel_crtc_state *crtc_state =
		intel_atomic_get_new_crtc_state(state, crtc);
	const struct intel_plane_state *plane_state =
		intel_atomic_get_new_plane_state(state, plane);
	struct drm_i915_private *dev_priv = to_i915(crtc->base.dev);
	struct intel_fbc *fbc = &dev_priv->fbc;
	const char *reason = "update pending";
	bool need_vblank_wait = false;

	if (!plane->has_fbc || !plane_state)
		return need_vblank_wait;

	mutex_lock(&fbc->lock);

	if (fbc->crtc != crtc)
		goto unlock;

	intel_fbc_update_state_cache(crtc, crtc_state, plane_state);
	fbc->flip_pending = true;

	if (!intel_fbc_can_flip_nuke(crtc_state)) {
		intel_fbc_deactivate(dev_priv, reason);

		/*
		 * Display WA #1198: glk+
		 * Need an extra vblank wait between FBC disable and most plane
		 * updates. Bspec says this is only needed for plane disable, but
		 * that is not true. Touching most plane registers will cause the
		 * corruption to appear. Also SKL/derivatives do not seem to be
		 * affected.
		 *
		 * TODO: could optimize this a bit by sampling the frame
		 * counter when we disable FBC (if it was already done earlier)
		 * and skipping the extra vblank wait before the plane update
		 * if at least one frame has already passed.
		 */
		if (fbc->activated &&
		    (INTEL_GEN(dev_priv) >= 10 || IS_GEMINILAKE(dev_priv)))
			need_vblank_wait = true;
		fbc->activated = false;
	}
unlock:
	mutex_unlock(&fbc->lock);

	return need_vblank_wait;
}

/**
 * __intel_fbc_disable - disable FBC
 * @dev_priv: i915 device instance
 *
 * This is the low level function that actually disables FBC. Callers should
 * grab the FBC lock.
 */
static void __intel_fbc_disable(struct drm_i915_private *dev_priv)
{
	struct intel_fbc *fbc = &dev_priv->fbc;
	struct intel_crtc *crtc = fbc->crtc;

	drm_WARN_ON(&dev_priv->drm, !mutex_is_locked(&fbc->lock));
	drm_WARN_ON(&dev_priv->drm, !fbc->crtc);
	drm_WARN_ON(&dev_priv->drm, fbc->active);

	drm_dbg_kms(&dev_priv->drm, "Disabling FBC on pipe %c\n",
		    pipe_name(crtc->pipe));

	__intel_fbc_cleanup_cfb(dev_priv);

	fbc->crtc = NULL;
}

static void __intel_fbc_post_update(struct intel_crtc *crtc)
{
	struct drm_i915_private *dev_priv = to_i915(crtc->base.dev);
	struct intel_fbc *fbc = &dev_priv->fbc;

	drm_WARN_ON(&dev_priv->drm, !mutex_is_locked(&fbc->lock));

	if (fbc->crtc != crtc)
		return;

	fbc->flip_pending = false;

	if (!dev_priv->params.enable_fbc) {
		intel_fbc_deactivate(dev_priv, "disabled at runtime per module param");
		__intel_fbc_disable(dev_priv);

		return;
	}

	intel_fbc_get_reg_params(crtc, &fbc->params);

	if (!intel_fbc_can_activate(crtc))
		return;

	if (!fbc->busy_bits)
		intel_fbc_hw_activate(dev_priv);
	else
		intel_fbc_deactivate(dev_priv, "frontbuffer write");
}

void intel_fbc_post_update(struct intel_atomic_state *state,
			   struct intel_crtc *crtc)
{
	struct drm_i915_private *dev_priv = to_i915(crtc->base.dev);
	struct intel_plane *plane = to_intel_plane(crtc->base.primary);
	const struct intel_plane_state *plane_state =
		intel_atomic_get_new_plane_state(state, plane);
	struct intel_fbc *fbc = &dev_priv->fbc;

	if (!plane->has_fbc || !plane_state)
		return;

	mutex_lock(&fbc->lock);
	__intel_fbc_post_update(crtc);
	mutex_unlock(&fbc->lock);
}

static unsigned int intel_fbc_get_frontbuffer_bit(struct intel_fbc *fbc)
{
	if (fbc->crtc)
		return to_intel_plane(fbc->crtc->base.primary)->frontbuffer_bit;
	else
		return fbc->possible_framebuffer_bits;
}

void intel_fbc_invalidate(struct drm_i915_private *dev_priv,
			  unsigned int frontbuffer_bits,
			  enum fb_op_origin origin)
{
	struct intel_fbc *fbc = &dev_priv->fbc;

	if (!HAS_FBC(dev_priv))
		return;

	if (origin == ORIGIN_GTT || origin == ORIGIN_FLIP)
		return;

	mutex_lock(&fbc->lock);

	fbc->busy_bits |= intel_fbc_get_frontbuffer_bit(fbc) & frontbuffer_bits;

	if (fbc->crtc && fbc->busy_bits)
		intel_fbc_deactivate(dev_priv, "frontbuffer write");

	mutex_unlock(&fbc->lock);
}

void intel_fbc_flush(struct drm_i915_private *dev_priv,
		     unsigned int frontbuffer_bits, enum fb_op_origin origin)
{
	struct intel_fbc *fbc = &dev_priv->fbc;

	if (!HAS_FBC(dev_priv))
		return;

	/*
	 * GTT tracking does not nuke the entire cfb
	 * so don't clear busy_bits set for some other
	 * reason.
	 */
	if (origin == ORIGIN_GTT)
		return;

	mutex_lock(&fbc->lock);

	fbc->busy_bits &= ~frontbuffer_bits;

	if (origin == ORIGIN_FLIP)
		goto out;

	if (!fbc->busy_bits && fbc->crtc &&
	    (frontbuffer_bits & intel_fbc_get_frontbuffer_bit(fbc))) {
		if (fbc->active)
			intel_fbc_recompress(dev_priv);
		else if (!fbc->flip_pending)
			__intel_fbc_post_update(fbc->crtc);
	}

out:
	mutex_unlock(&fbc->lock);
}

/**
 * intel_fbc_choose_crtc - select a CRTC to enable FBC on
 * @dev_priv: i915 device instance
 * @state: the atomic state structure
 *
 * This function looks at the proposed state for CRTCs and planes, then chooses
 * which pipe is going to have FBC by setting intel_crtc_state->enable_fbc to
 * true.
 *
 * Later, intel_fbc_enable is going to look for state->enable_fbc and then maybe
 * enable FBC for the chosen CRTC. If it does, it will set dev_priv->fbc.crtc.
 */
void intel_fbc_choose_crtc(struct drm_i915_private *dev_priv,
			   struct intel_atomic_state *state)
{
	struct intel_fbc *fbc = &dev_priv->fbc;
	struct intel_plane *plane;
	struct intel_plane_state *plane_state;
	bool crtc_chosen = false;
	int i;

	mutex_lock(&fbc->lock);

	/* Does this atomic commit involve the CRTC currently tied to FBC? */
	if (fbc->crtc &&
	    !intel_atomic_get_new_crtc_state(state, fbc->crtc))
		goto out;

	if (!intel_fbc_can_enable(dev_priv))
		goto out;

	/* Simply choose the first CRTC that is compatible and has a visible
	 * plane. We could go for fancier schemes such as checking the plane
	 * size, but this would just affect the few platforms that don't tie FBC
	 * to pipe or plane A. */
	for_each_new_intel_plane_in_state(state, plane, plane_state, i) {
		struct intel_crtc_state *crtc_state;
		struct intel_crtc *crtc = to_intel_crtc(plane_state->hw.crtc);

		if (!plane->has_fbc)
			continue;

		if (!plane_state->uapi.visible)
			continue;

		crtc_state = intel_atomic_get_new_crtc_state(state, crtc);

		crtc_state->enable_fbc = true;
		crtc_chosen = true;
		break;
	}

	if (!crtc_chosen)
		fbc->no_fbc_reason = "no suitable CRTC for FBC";

out:
	mutex_unlock(&fbc->lock);
}

/**
 * intel_fbc_enable: tries to enable FBC on the CRTC
 * @crtc: the CRTC
 * @state: corresponding &drm_crtc_state for @crtc
 *
 * This function checks if the given CRTC was chosen for FBC, then enables it if
 * possible. Notice that it doesn't activate FBC. It is valid to call
 * intel_fbc_enable multiple times for the same pipe without an
 * intel_fbc_disable in the middle, as long as it is deactivated.
 */
void intel_fbc_enable(struct intel_atomic_state *state,
		      struct intel_crtc *crtc)
{
	struct drm_i915_private *dev_priv = to_i915(crtc->base.dev);
	struct intel_plane *plane = to_intel_plane(crtc->base.primary);
	const struct intel_crtc_state *crtc_state =
		intel_atomic_get_new_crtc_state(state, crtc);
	const struct intel_plane_state *plane_state =
		intel_atomic_get_new_plane_state(state, plane);
	struct intel_fbc *fbc = &dev_priv->fbc;
	struct intel_fbc_state_cache *cache = &fbc->state_cache;

	if (!plane->has_fbc || !plane_state)
		return;

	mutex_lock(&fbc->lock);

	if (fbc->crtc) {
		if (fbc->crtc != crtc ||
		    (!intel_fbc_cfb_size_changed(dev_priv) &&
		     !intel_fbc_gen9_wa_cfb_stride_changed(dev_priv)))
			goto out;

		__intel_fbc_disable(dev_priv);
	}

	drm_WARN_ON(&dev_priv->drm, fbc->active);

	intel_fbc_update_state_cache(crtc, crtc_state, plane_state);

	/* FIXME crtc_state->enable_fbc lies :( */
	if (!cache->plane.visible)
		goto out;

	if (intel_fbc_alloc_cfb(dev_priv,
				intel_fbc_calculate_cfb_size(dev_priv, cache),
				plane_state->hw.fb->format->cpp[0])) {
		cache->plane.visible = false;
		fbc->no_fbc_reason = "not enough stolen memory";
		goto out;
	}

	cache->gen9_wa_cfb_stride = intel_fbc_gen9_wa_cfb_stride(dev_priv);

	drm_dbg_kms(&dev_priv->drm, "Enabling FBC on pipe %c\n",
		    pipe_name(crtc->pipe));
	fbc->no_fbc_reason = "FBC enabled but not active yet\n";

	fbc->crtc = crtc;
out:
	mutex_unlock(&fbc->lock);
}

/**
 * intel_fbc_disable - disable FBC if it's associated with crtc
 * @crtc: the CRTC
 *
 * This function disables FBC if it's associated with the provided CRTC.
 */
void intel_fbc_disable(struct intel_crtc *crtc)
{
	struct drm_i915_private *dev_priv = to_i915(crtc->base.dev);
	struct intel_plane *plane = to_intel_plane(crtc->base.primary);
	struct intel_fbc *fbc = &dev_priv->fbc;

	if (!plane->has_fbc)
		return;

	mutex_lock(&fbc->lock);
	if (fbc->crtc == crtc)
		__intel_fbc_disable(dev_priv);
	mutex_unlock(&fbc->lock);
}

/**
 * intel_fbc_global_disable - globally disable FBC
 * @dev_priv: i915 device instance
 *
 * This function disables FBC regardless of which CRTC is associated with it.
 */
void intel_fbc_global_disable(struct drm_i915_private *dev_priv)
{
	struct intel_fbc *fbc = &dev_priv->fbc;

	if (!HAS_FBC(dev_priv))
		return;

	mutex_lock(&fbc->lock);
	if (fbc->crtc) {
		drm_WARN_ON(&dev_priv->drm, fbc->crtc->active);
		__intel_fbc_disable(dev_priv);
	}
	mutex_unlock(&fbc->lock);
}

static void intel_fbc_underrun_work_fn(struct work_struct *work)
{
	struct drm_i915_private *dev_priv =
		container_of(work, struct drm_i915_private, fbc.underrun_work);
	struct intel_fbc *fbc = &dev_priv->fbc;

	mutex_lock(&fbc->lock);

	/* Maybe we were scheduled twice. */
	if (fbc->underrun_detected || !fbc->crtc)
		goto out;

	drm_dbg_kms(&dev_priv->drm, "Disabling FBC due to FIFO underrun.\n");
	fbc->underrun_detected = true;

	intel_fbc_deactivate(dev_priv, "FIFO underrun");
out:
	mutex_unlock(&fbc->lock);
}

/*
 * intel_fbc_reset_underrun - reset FBC fifo underrun status.
 * @dev_priv: i915 device instance
 *
 * See intel_fbc_handle_fifo_underrun_irq(). For automated testing we
 * want to re-enable FBC after an underrun to increase test coverage.
 */
int intel_fbc_reset_underrun(struct drm_i915_private *dev_priv)
{
	int ret;

	cancel_work_sync(&dev_priv->fbc.underrun_work);

	ret = mutex_lock_interruptible(&dev_priv->fbc.lock);
	if (ret)
		return ret;

	if (dev_priv->fbc.underrun_detected) {
		drm_dbg_kms(&dev_priv->drm,
			    "Re-allowing FBC after fifo underrun\n");
		dev_priv->fbc.no_fbc_reason = "FIFO underrun cleared";
	}

	dev_priv->fbc.underrun_detected = false;
	mutex_unlock(&dev_priv->fbc.lock);

	return 0;
}

/**
 * intel_fbc_handle_fifo_underrun_irq - disable FBC when we get a FIFO underrun
 * @dev_priv: i915 device instance
 *
 * Without FBC, most underruns are harmless and don't really cause too many
 * problems, except for an annoying message on dmesg. With FBC, underruns can
 * become black screens or even worse, especially when paired with bad
 * watermarks. So in order for us to be on the safe side, completely disable FBC
 * in case we ever detect a FIFO underrun on any pipe. An underrun on any pipe
 * already suggests that watermarks may be bad, so try to be as safe as
 * possible.
 *
 * This function is called from the IRQ handler.
 */
void intel_fbc_handle_fifo_underrun_irq(struct drm_i915_private *dev_priv)
{
	struct intel_fbc *fbc = &dev_priv->fbc;

	if (!HAS_FBC(dev_priv))
		return;

	/* There's no guarantee that underrun_detected won't be set to true
	 * right after this check and before the work is scheduled, but that's
	 * not a problem since we'll check it again under the work function
	 * while FBC is locked. This check here is just to prevent us from
	 * unnecessarily scheduling the work, and it relies on the fact that we
	 * never switch underrun_detect back to false after it's true. */
	if (READ_ONCE(fbc->underrun_detected))
		return;

	schedule_work(&fbc->underrun_work);
}

/*
 * The DDX driver changes its behavior depending on the value it reads from
 * i915.enable_fbc, so sanitize it by translating the default value into either
 * 0 or 1 in order to allow it to know what's going on.
 *
 * Notice that this is done at driver initialization and we still allow user
 * space to change the value during runtime without sanitizing it again. IGT
 * relies on being able to change i915.enable_fbc at runtime.
 */
static int intel_sanitize_fbc_option(struct drm_i915_private *dev_priv)
{
	if (dev_priv->params.enable_fbc >= 0)
		return !!dev_priv->params.enable_fbc;

	if (!HAS_FBC(dev_priv))
		return 0;

	if (IS_BROADWELL(dev_priv) || INTEL_GEN(dev_priv) >= 9)
		return 1;

	return 0;
}

static bool need_fbc_vtd_wa(struct drm_i915_private *dev_priv)
{
	/* WaFbcTurnOffFbcWhenHyperVisorIsUsed:skl,bxt */
	if (intel_vtd_active() &&
	    (IS_SKYLAKE(dev_priv) || IS_BROXTON(dev_priv))) {
		drm_info(&dev_priv->drm,
			 "Disabling framebuffer compression (FBC) to prevent screen flicker with VT-d enabled\n");
		return true;
	}

	return false;
}

/**
 * intel_fbc_init - Initialize FBC
 * @dev_priv: the i915 device
 *
 * This function might be called during PM init process.
 */
void intel_fbc_init(struct drm_i915_private *dev_priv)
{
	struct intel_fbc *fbc = &dev_priv->fbc;

	INIT_WORK(&fbc->underrun_work, intel_fbc_underrun_work_fn);
	mutex_init(&fbc->lock);
	fbc->active = false;

	if (!drm_mm_initialized(&dev_priv->mm.stolen))
		mkwrite_device_info(dev_priv)->display.has_fbc = false;

	if (need_fbc_vtd_wa(dev_priv))
		mkwrite_device_info(dev_priv)->display.has_fbc = false;

	dev_priv->params.enable_fbc = intel_sanitize_fbc_option(dev_priv);
	drm_dbg_kms(&dev_priv->drm, "Sanitized enable_fbc value: %d\n",
		    dev_priv->params.enable_fbc);

	if (!HAS_FBC(dev_priv)) {
		fbc->no_fbc_reason = "unsupported by this chipset";
		return;
	}

	/* We still don't have any sort of hardware state readout for FBC, so
	 * deactivate it in case the BIOS activated it to make sure software
	 * matches the hardware state. */
	if (intel_fbc_hw_is_active(dev_priv))
		intel_fbc_hw_deactivate(dev_priv);
}<|MERGE_RESOLUTION|>--- conflicted
+++ resolved
@@ -698,12 +698,9 @@
 	cache->fb.stride = fb->pitches[0];
 	cache->fb.modifier = fb->modifier;
 
-<<<<<<< HEAD
 	/* FBC1 compression interval: arbitrary choice of 1 second */
 	cache->interval = drm_mode_vrefresh(&crtc_state->hw.adjusted_mode);
 
-=======
->>>>>>> ba47d845
 	cache->fence_y_offset = intel_plane_fence_y_offset(plane_state);
 
 	drm_WARN_ON(&dev_priv->drm, plane_state->flags & PLANE_HAS_FENCE &&
@@ -896,11 +893,8 @@
 
 	params->fence_id = cache->fence_id;
 	params->fence_y_offset = cache->fence_y_offset;
-<<<<<<< HEAD
 
 	params->interval = cache->interval;
-=======
->>>>>>> ba47d845
 
 	params->crtc.pipe = crtc->pipe;
 	params->crtc.i9xx_plane = to_intel_plane(crtc->base.primary)->i9xx_plane;
