// SPDX-License-Identifier: GPL-2.0
#include <test_progs.h>
#include <sys/mman.h>
#include "test_mmap.skel.h"

struct map_data {
	__u64 val[512 * 4];
};

static size_t roundup_page(size_t sz)
{
	long page_size = sysconf(_SC_PAGE_SIZE);
	return (sz + page_size - 1) / page_size * page_size;
}

void test_mmap(void)
{
	const size_t bss_sz = roundup_page(sizeof(struct test_mmap__bss));
	const size_t map_sz = roundup_page(sizeof(struct map_data));
	const int zero = 0, one = 1, two = 2, far = 1500;
	const long page_size = sysconf(_SC_PAGE_SIZE);
<<<<<<< HEAD
	int err, duration = 0, i, data_map_fd, data_map_id, tmp_fd;
=======
	int err, duration = 0, i, data_map_fd, data_map_id, tmp_fd, rdmap_fd;
>>>>>>> 358c7c61
	struct bpf_map *data_map, *bss_map;
	void *bss_mmaped = NULL, *map_mmaped = NULL, *tmp1, *tmp2;
	struct test_mmap__bss *bss_data;
	struct bpf_map_info map_info;
	__u32 map_info_sz = sizeof(map_info);
	struct map_data *map_data;
	struct test_mmap *skel;
	__u64 val = 0;

	skel = test_mmap__open_and_load();
	if (CHECK(!skel, "skel_open_and_load", "skeleton open/load failed\n"))
		return;

	bss_map = skel->maps.bss;
	data_map = skel->maps.data_map;
	data_map_fd = bpf_map__fd(data_map);

<<<<<<< HEAD
=======
	rdmap_fd = bpf_map__fd(skel->maps.rdonly_map);
	tmp1 = mmap(NULL, 4096, PROT_READ | PROT_WRITE, MAP_SHARED, rdmap_fd, 0);
	if (CHECK(tmp1 != MAP_FAILED, "rdonly_write_mmap", "unexpected success\n")) {
		munmap(tmp1, 4096);
		goto cleanup;
	}
	/* now double-check if it's mmap()'able at all */
	tmp1 = mmap(NULL, 4096, PROT_READ, MAP_SHARED, rdmap_fd, 0);
	if (CHECK(tmp1 == MAP_FAILED, "rdonly_read_mmap", "failed: %d\n", errno))
		goto cleanup;

>>>>>>> 358c7c61
	/* get map's ID */
	memset(&map_info, 0, map_info_sz);
	err = bpf_obj_get_info_by_fd(data_map_fd, &map_info, &map_info_sz);
	if (CHECK(err, "map_get_info", "failed %d\n", errno))
		goto cleanup;
	data_map_id = map_info.id;

	/* mmap BSS map */
	bss_mmaped = mmap(NULL, bss_sz, PROT_READ | PROT_WRITE, MAP_SHARED,
			  bpf_map__fd(bss_map), 0);
	if (CHECK(bss_mmaped == MAP_FAILED, "bss_mmap",
		  ".bss mmap failed: %d\n", errno)) {
		bss_mmaped = NULL;
		goto cleanup;
	}
	/* map as R/W first */
	map_mmaped = mmap(NULL, map_sz, PROT_READ | PROT_WRITE, MAP_SHARED,
			  data_map_fd, 0);
	if (CHECK(map_mmaped == MAP_FAILED, "data_mmap",
		  "data_map mmap failed: %d\n", errno)) {
		map_mmaped = NULL;
		goto cleanup;
	}

	bss_data = bss_mmaped;
	map_data = map_mmaped;

	CHECK_FAIL(bss_data->in_val);
	CHECK_FAIL(bss_data->out_val);
	CHECK_FAIL(skel->bss->in_val);
	CHECK_FAIL(skel->bss->out_val);
	CHECK_FAIL(map_data->val[0]);
	CHECK_FAIL(map_data->val[1]);
	CHECK_FAIL(map_data->val[2]);
	CHECK_FAIL(map_data->val[far]);

	err = test_mmap__attach(skel);
	if (CHECK(err, "attach_raw_tp", "err %d\n", err))
		goto cleanup;

	bss_data->in_val = 123;
	val = 111;
	CHECK_FAIL(bpf_map_update_elem(data_map_fd, &zero, &val, 0));

	usleep(1);

	CHECK_FAIL(bss_data->in_val != 123);
	CHECK_FAIL(bss_data->out_val != 123);
	CHECK_FAIL(skel->bss->in_val != 123);
	CHECK_FAIL(skel->bss->out_val != 123);
	CHECK_FAIL(map_data->val[0] != 111);
	CHECK_FAIL(map_data->val[1] != 222);
	CHECK_FAIL(map_data->val[2] != 123);
	CHECK_FAIL(map_data->val[far] != 3 * 123);

	CHECK_FAIL(bpf_map_lookup_elem(data_map_fd, &zero, &val));
	CHECK_FAIL(val != 111);
	CHECK_FAIL(bpf_map_lookup_elem(data_map_fd, &one, &val));
	CHECK_FAIL(val != 222);
	CHECK_FAIL(bpf_map_lookup_elem(data_map_fd, &two, &val));
	CHECK_FAIL(val != 123);
	CHECK_FAIL(bpf_map_lookup_elem(data_map_fd, &far, &val));
	CHECK_FAIL(val != 3 * 123);

	/* data_map freeze should fail due to R/W mmap() */
	err = bpf_map_freeze(data_map_fd);
	if (CHECK(!err || errno != EBUSY, "no_freeze",
		  "data_map freeze succeeded: err=%d, errno=%d\n", err, errno))
		goto cleanup;

	err = mprotect(map_mmaped, map_sz, PROT_READ);
	if (CHECK(err, "mprotect_ro", "mprotect to r/o failed %d\n", errno))
		goto cleanup;

	/* unmap R/W mapping */
	err = munmap(map_mmaped, map_sz);
	map_mmaped = NULL;
	if (CHECK(err, "data_map_munmap", "data_map munmap failed: %d\n", errno))
		goto cleanup;

	/* re-map as R/O now */
	map_mmaped = mmap(NULL, map_sz, PROT_READ, MAP_SHARED, data_map_fd, 0);
	if (CHECK(map_mmaped == MAP_FAILED, "data_mmap",
		  "data_map R/O mmap failed: %d\n", errno)) {
		map_mmaped = NULL;
		goto cleanup;
	}
	err = mprotect(map_mmaped, map_sz, PROT_WRITE);
	if (CHECK(!err, "mprotect_wr", "mprotect() succeeded unexpectedly!\n"))
		goto cleanup;
	err = mprotect(map_mmaped, map_sz, PROT_EXEC);
	if (CHECK(!err, "mprotect_ex", "mprotect() succeeded unexpectedly!\n"))
		goto cleanup;
	map_data = map_mmaped;

	/* map/unmap in a loop to test ref counting */
	for (i = 0; i < 10; i++) {
		int flags = i % 2 ? PROT_READ : PROT_WRITE;
		void *p;

		p = mmap(NULL, map_sz, flags, MAP_SHARED, data_map_fd, 0);
		if (CHECK_FAIL(p == MAP_FAILED))
			goto cleanup;
		err = munmap(p, map_sz);
		if (CHECK_FAIL(err))
			goto cleanup;
	}

	/* data_map freeze should now succeed due to no R/W mapping */
	err = bpf_map_freeze(data_map_fd);
	if (CHECK(err, "freeze", "data_map freeze failed: err=%d, errno=%d\n",
		  err, errno))
		goto cleanup;

	/* mapping as R/W now should fail */
	tmp1 = mmap(NULL, map_sz, PROT_READ | PROT_WRITE, MAP_SHARED,
		    data_map_fd, 0);
	if (CHECK(tmp1 != MAP_FAILED, "data_mmap", "mmap succeeded\n")) {
		munmap(tmp1, map_sz);
		goto cleanup;
	}

	bss_data->in_val = 321;
	usleep(1);
	CHECK_FAIL(bss_data->in_val != 321);
	CHECK_FAIL(bss_data->out_val != 321);
	CHECK_FAIL(skel->bss->in_val != 321);
	CHECK_FAIL(skel->bss->out_val != 321);
	CHECK_FAIL(map_data->val[0] != 111);
	CHECK_FAIL(map_data->val[1] != 222);
	CHECK_FAIL(map_data->val[2] != 321);
	CHECK_FAIL(map_data->val[far] != 3 * 321);

	/* check some more advanced mmap() manipulations */

	/* map all but last page: pages 1-3 mapped */
	tmp1 = mmap(NULL, 3 * page_size, PROT_READ, MAP_SHARED,
			  data_map_fd, 0);
	if (CHECK(tmp1 == MAP_FAILED, "adv_mmap1", "errno %d\n", errno))
		goto cleanup;

	/* unmap second page: pages 1, 3 mapped */
	err = munmap(tmp1 + page_size, page_size);
	if (CHECK(err, "adv_mmap2", "errno %d\n", errno)) {
		munmap(tmp1, map_sz);
		goto cleanup;
	}

	/* map page 2 back */
	tmp2 = mmap(tmp1 + page_size, page_size, PROT_READ,
		    MAP_SHARED | MAP_FIXED, data_map_fd, 0);
	if (CHECK(tmp2 == MAP_FAILED, "adv_mmap3", "errno %d\n", errno)) {
		munmap(tmp1, page_size);
		munmap(tmp1 + 2*page_size, page_size);
		goto cleanup;
	}
	CHECK(tmp1 + page_size != tmp2, "adv_mmap4",
	      "tmp1: %p, tmp2: %p\n", tmp1, tmp2);

	/* re-map all 4 pages */
	tmp2 = mmap(tmp1, 4 * page_size, PROT_READ, MAP_SHARED | MAP_FIXED,
		    data_map_fd, 0);
	if (CHECK(tmp2 == MAP_FAILED, "adv_mmap5", "errno %d\n", errno)) {
		munmap(tmp1, 3 * page_size); /* unmap page 1 */
		goto cleanup;
	}
	CHECK(tmp1 != tmp2, "adv_mmap6", "tmp1: %p, tmp2: %p\n", tmp1, tmp2);

	map_data = tmp2;
	CHECK_FAIL(bss_data->in_val != 321);
	CHECK_FAIL(bss_data->out_val != 321);
	CHECK_FAIL(skel->bss->in_val != 321);
	CHECK_FAIL(skel->bss->out_val != 321);
	CHECK_FAIL(map_data->val[0] != 111);
	CHECK_FAIL(map_data->val[1] != 222);
	CHECK_FAIL(map_data->val[2] != 321);
	CHECK_FAIL(map_data->val[far] != 3 * 321);

	munmap(tmp2, 4 * page_size);

<<<<<<< HEAD
=======
	/* map all 4 pages, but with pg_off=1 page, should fail */
	tmp1 = mmap(NULL, 4 * page_size, PROT_READ, MAP_SHARED | MAP_FIXED,
		    data_map_fd, page_size /* initial page shift */);
	if (CHECK(tmp1 != MAP_FAILED, "adv_mmap7", "unexpected success")) {
		munmap(tmp1, 4 * page_size);
		goto cleanup;
	}

>>>>>>> 358c7c61
	tmp1 = mmap(NULL, map_sz, PROT_READ, MAP_SHARED, data_map_fd, 0);
	if (CHECK(tmp1 == MAP_FAILED, "last_mmap", "failed %d\n", errno))
		goto cleanup;

	test_mmap__destroy(skel);
	skel = NULL;
	CHECK_FAIL(munmap(bss_mmaped, bss_sz));
	bss_mmaped = NULL;
	CHECK_FAIL(munmap(map_mmaped, map_sz));
	map_mmaped = NULL;

	/* map should be still held by active mmap */
	tmp_fd = bpf_map_get_fd_by_id(data_map_id);
	if (CHECK(tmp_fd < 0, "get_map_by_id", "failed %d\n", errno)) {
		munmap(tmp1, map_sz);
		goto cleanup;
	}
	close(tmp_fd);

	/* this should release data map finally */
	munmap(tmp1, map_sz);

	/* we need to wait for RCU grace period */
	for (i = 0; i < 10000; i++) {
		__u32 id = data_map_id - 1;
		if (bpf_map_get_next_id(id, &id) || id > data_map_id)
			break;
		usleep(1);
	}

	/* should fail to get map FD by non-existing ID */
	tmp_fd = bpf_map_get_fd_by_id(data_map_id);
	if (CHECK(tmp_fd >= 0, "get_map_by_id_after",
		  "unexpectedly succeeded %d\n", tmp_fd)) {
		close(tmp_fd);
		goto cleanup;
	}

cleanup:
	if (bss_mmaped)
		CHECK_FAIL(munmap(bss_mmaped, bss_sz));
	if (map_mmaped)
		CHECK_FAIL(munmap(map_mmaped, map_sz));
	test_mmap__destroy(skel);
}<|MERGE_RESOLUTION|>--- conflicted
+++ resolved
@@ -19,11 +19,7 @@
 	const size_t map_sz = roundup_page(sizeof(struct map_data));
 	const int zero = 0, one = 1, two = 2, far = 1500;
 	const long page_size = sysconf(_SC_PAGE_SIZE);
-<<<<<<< HEAD
-	int err, duration = 0, i, data_map_fd, data_map_id, tmp_fd;
-=======
 	int err, duration = 0, i, data_map_fd, data_map_id, tmp_fd, rdmap_fd;
->>>>>>> 358c7c61
 	struct bpf_map *data_map, *bss_map;
 	void *bss_mmaped = NULL, *map_mmaped = NULL, *tmp1, *tmp2;
 	struct test_mmap__bss *bss_data;
@@ -41,8 +37,6 @@
 	data_map = skel->maps.data_map;
 	data_map_fd = bpf_map__fd(data_map);
 
-<<<<<<< HEAD
-=======
 	rdmap_fd = bpf_map__fd(skel->maps.rdonly_map);
 	tmp1 = mmap(NULL, 4096, PROT_READ | PROT_WRITE, MAP_SHARED, rdmap_fd, 0);
 	if (CHECK(tmp1 != MAP_FAILED, "rdonly_write_mmap", "unexpected success\n")) {
@@ -54,7 +48,6 @@
 	if (CHECK(tmp1 == MAP_FAILED, "rdonly_read_mmap", "failed: %d\n", errno))
 		goto cleanup;
 
->>>>>>> 358c7c61
 	/* get map's ID */
 	memset(&map_info, 0, map_info_sz);
 	err = bpf_obj_get_info_by_fd(data_map_fd, &map_info, &map_info_sz);
@@ -235,8 +228,6 @@
 
 	munmap(tmp2, 4 * page_size);
 
-<<<<<<< HEAD
-=======
 	/* map all 4 pages, but with pg_off=1 page, should fail */
 	tmp1 = mmap(NULL, 4 * page_size, PROT_READ, MAP_SHARED | MAP_FIXED,
 		    data_map_fd, page_size /* initial page shift */);
@@ -245,7 +236,6 @@
 		goto cleanup;
 	}
 
->>>>>>> 358c7c61
 	tmp1 = mmap(NULL, map_sz, PROT_READ, MAP_SHARED, data_map_fd, 0);
 	if (CHECK(tmp1 == MAP_FAILED, "last_mmap", "failed %d\n", errno))
 		goto cleanup;
