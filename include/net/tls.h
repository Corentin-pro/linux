--- conflicted
+++ resolved
@@ -271,11 +271,8 @@
 	unsigned long flags;
 
 	/* cache cold stuff */
-<<<<<<< HEAD
-=======
 	struct proto *sk_proto;
 
->>>>>>> bb831786
 	void (*sk_destruct)(struct sock *sk);
 	void (*sk_proto_close)(struct sock *sk, long timeout);
 
