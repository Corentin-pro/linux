// SPDX-License-Identifier: GPL-2.0
/*
 * Copyright (C) 2007 Oracle.  All rights reserved.
 */

#include <linux/kernel.h>
#include <linux/bio.h>
#include <linux/file.h>
#include <linux/fs.h>
#include <linux/fsnotify.h>
#include <linux/pagemap.h>
#include <linux/highmem.h>
#include <linux/time.h>
#include <linux/string.h>
#include <linux/backing-dev.h>
#include <linux/mount.h>
#include <linux/namei.h>
#include <linux/writeback.h>
#include <linux/compat.h>
#include <linux/security.h>
#include <linux/xattr.h>
#include <linux/mm.h>
#include <linux/slab.h>
#include <linux/blkdev.h>
#include <linux/uuid.h>
#include <linux/btrfs.h>
#include <linux/uaccess.h>
#include <linux/iversion.h>
#include "ctree.h"
#include "disk-io.h"
#include "transaction.h"
#include "btrfs_inode.h"
#include "print-tree.h"
#include "volumes.h"
#include "locking.h"
#include "inode-map.h"
#include "backref.h"
#include "rcu-string.h"
#include "send.h"
#include "dev-replace.h"
#include "props.h"
#include "sysfs.h"
#include "qgroup.h"
#include "tree-log.h"
#include "compression.h"

#ifdef CONFIG_64BIT
/* If we have a 32-bit userspace and 64-bit kernel, then the UAPI
 * structures are incorrect, as the timespec structure from userspace
 * is 4 bytes too small. We define these alternatives here to teach
 * the kernel about the 32-bit struct packing.
 */
struct btrfs_ioctl_timespec_32 {
	__u64 sec;
	__u32 nsec;
} __attribute__ ((__packed__));

struct btrfs_ioctl_received_subvol_args_32 {
	char	uuid[BTRFS_UUID_SIZE];	/* in */
	__u64	stransid;		/* in */
	__u64	rtransid;		/* out */
	struct btrfs_ioctl_timespec_32 stime; /* in */
	struct btrfs_ioctl_timespec_32 rtime; /* out */
	__u64	flags;			/* in */
	__u64	reserved[16];		/* in */
} __attribute__ ((__packed__));

#define BTRFS_IOC_SET_RECEIVED_SUBVOL_32 _IOWR(BTRFS_IOCTL_MAGIC, 37, \
				struct btrfs_ioctl_received_subvol_args_32)
#endif

#if defined(CONFIG_64BIT) && defined(CONFIG_COMPAT)
struct btrfs_ioctl_send_args_32 {
	__s64 send_fd;			/* in */
	__u64 clone_sources_count;	/* in */
	compat_uptr_t clone_sources;	/* in */
	__u64 parent_root;		/* in */
	__u64 flags;			/* in */
	__u64 reserved[4];		/* in */
} __attribute__ ((__packed__));

#define BTRFS_IOC_SEND_32 _IOW(BTRFS_IOCTL_MAGIC, 38, \
			       struct btrfs_ioctl_send_args_32)
#endif

static int btrfs_clone(struct inode *src, struct inode *inode,
		       u64 off, u64 olen, u64 olen_aligned, u64 destoff,
		       int no_time_update);

/* Mask out flags that are inappropriate for the given type of inode. */
static unsigned int btrfs_mask_fsflags_for_type(struct inode *inode,
		unsigned int flags)
{
	if (S_ISDIR(inode->i_mode))
		return flags;
	else if (S_ISREG(inode->i_mode))
		return flags & ~FS_DIRSYNC_FL;
	else
		return flags & (FS_NODUMP_FL | FS_NOATIME_FL);
}

/*
 * Export internal inode flags to the format expected by the FS_IOC_GETFLAGS
 * ioctl.
 */
static unsigned int btrfs_inode_flags_to_fsflags(unsigned int flags)
{
	unsigned int iflags = 0;

	if (flags & BTRFS_INODE_SYNC)
		iflags |= FS_SYNC_FL;
	if (flags & BTRFS_INODE_IMMUTABLE)
		iflags |= FS_IMMUTABLE_FL;
	if (flags & BTRFS_INODE_APPEND)
		iflags |= FS_APPEND_FL;
	if (flags & BTRFS_INODE_NODUMP)
		iflags |= FS_NODUMP_FL;
	if (flags & BTRFS_INODE_NOATIME)
		iflags |= FS_NOATIME_FL;
	if (flags & BTRFS_INODE_DIRSYNC)
		iflags |= FS_DIRSYNC_FL;
	if (flags & BTRFS_INODE_NODATACOW)
		iflags |= FS_NOCOW_FL;

	if (flags & BTRFS_INODE_NOCOMPRESS)
		iflags |= FS_NOCOMP_FL;
	else if (flags & BTRFS_INODE_COMPRESS)
		iflags |= FS_COMPR_FL;

	return iflags;
}

/*
 * Update inode->i_flags based on the btrfs internal flags.
 */
void btrfs_sync_inode_flags_to_i_flags(struct inode *inode)
{
	struct btrfs_inode *binode = BTRFS_I(inode);
	unsigned int new_fl = 0;

	if (binode->flags & BTRFS_INODE_SYNC)
		new_fl |= S_SYNC;
	if (binode->flags & BTRFS_INODE_IMMUTABLE)
		new_fl |= S_IMMUTABLE;
	if (binode->flags & BTRFS_INODE_APPEND)
		new_fl |= S_APPEND;
	if (binode->flags & BTRFS_INODE_NOATIME)
		new_fl |= S_NOATIME;
	if (binode->flags & BTRFS_INODE_DIRSYNC)
		new_fl |= S_DIRSYNC;

	set_mask_bits(&inode->i_flags,
		      S_SYNC | S_APPEND | S_IMMUTABLE | S_NOATIME | S_DIRSYNC,
		      new_fl);
}

static int btrfs_ioctl_getflags(struct file *file, void __user *arg)
{
	struct btrfs_inode *binode = BTRFS_I(file_inode(file));
	unsigned int flags = btrfs_inode_flags_to_fsflags(binode->flags);

	if (copy_to_user(arg, &flags, sizeof(flags)))
		return -EFAULT;
	return 0;
}

/* Check if @flags are a supported and valid set of FS_*_FL flags */
static int check_fsflags(unsigned int flags)
{
	if (flags & ~(FS_IMMUTABLE_FL | FS_APPEND_FL | \
		      FS_NOATIME_FL | FS_NODUMP_FL | \
		      FS_SYNC_FL | FS_DIRSYNC_FL | \
		      FS_NOCOMP_FL | FS_COMPR_FL |
		      FS_NOCOW_FL))
		return -EOPNOTSUPP;

	if ((flags & FS_NOCOMP_FL) && (flags & FS_COMPR_FL))
		return -EINVAL;

	return 0;
}

static int btrfs_ioctl_setflags(struct file *file, void __user *arg)
{
	struct inode *inode = file_inode(file);
	struct btrfs_fs_info *fs_info = btrfs_sb(inode->i_sb);
	struct btrfs_inode *binode = BTRFS_I(inode);
	struct btrfs_root *root = binode->root;
	struct btrfs_trans_handle *trans;
	unsigned int fsflags;
	int ret;
	const char *comp = NULL;
	u32 binode_flags = binode->flags;

	if (!inode_owner_or_capable(inode))
		return -EPERM;

	if (btrfs_root_readonly(root))
		return -EROFS;

	if (copy_from_user(&fsflags, arg, sizeof(fsflags)))
		return -EFAULT;

	ret = check_fsflags(fsflags);
	if (ret)
		return ret;

	ret = mnt_want_write_file(file);
	if (ret)
		return ret;

	inode_lock(inode);

	fsflags = btrfs_mask_fsflags_for_type(inode, fsflags);
	if ((fsflags ^ btrfs_inode_flags_to_fsflags(binode->flags)) &
	    (FS_APPEND_FL | FS_IMMUTABLE_FL)) {
		if (!capable(CAP_LINUX_IMMUTABLE)) {
			ret = -EPERM;
			goto out_unlock;
		}
	}

	if (fsflags & FS_SYNC_FL)
		binode_flags |= BTRFS_INODE_SYNC;
	else
		binode_flags &= ~BTRFS_INODE_SYNC;
	if (fsflags & FS_IMMUTABLE_FL)
		binode_flags |= BTRFS_INODE_IMMUTABLE;
	else
		binode_flags &= ~BTRFS_INODE_IMMUTABLE;
	if (fsflags & FS_APPEND_FL)
		binode_flags |= BTRFS_INODE_APPEND;
	else
		binode_flags &= ~BTRFS_INODE_APPEND;
	if (fsflags & FS_NODUMP_FL)
		binode_flags |= BTRFS_INODE_NODUMP;
	else
		binode_flags &= ~BTRFS_INODE_NODUMP;
	if (fsflags & FS_NOATIME_FL)
		binode_flags |= BTRFS_INODE_NOATIME;
	else
		binode_flags &= ~BTRFS_INODE_NOATIME;
	if (fsflags & FS_DIRSYNC_FL)
		binode_flags |= BTRFS_INODE_DIRSYNC;
	else
		binode_flags &= ~BTRFS_INODE_DIRSYNC;
	if (fsflags & FS_NOCOW_FL) {
		if (S_ISREG(inode->i_mode)) {
			/*
			 * It's safe to turn csums off here, no extents exist.
			 * Otherwise we want the flag to reflect the real COW
			 * status of the file and will not set it.
			 */
			if (inode->i_size == 0)
				binode_flags |= BTRFS_INODE_NODATACOW |
						BTRFS_INODE_NODATASUM;
		} else {
			binode_flags |= BTRFS_INODE_NODATACOW;
		}
	} else {
		/*
		 * Revert back under same assumptions as above
		 */
		if (S_ISREG(inode->i_mode)) {
			if (inode->i_size == 0)
				binode_flags &= ~(BTRFS_INODE_NODATACOW |
						  BTRFS_INODE_NODATASUM);
		} else {
			binode_flags &= ~BTRFS_INODE_NODATACOW;
		}
	}

	/*
	 * The COMPRESS flag can only be changed by users, while the NOCOMPRESS
	 * flag may be changed automatically if compression code won't make
	 * things smaller.
	 */
	if (fsflags & FS_NOCOMP_FL) {
		binode_flags &= ~BTRFS_INODE_COMPRESS;
		binode_flags |= BTRFS_INODE_NOCOMPRESS;
	} else if (fsflags & FS_COMPR_FL) {

		if (IS_SWAPFILE(inode)) {
			ret = -ETXTBSY;
			goto out_unlock;
		}

<<<<<<< HEAD
		binode->flags |= BTRFS_INODE_COMPRESS;
		binode->flags &= ~BTRFS_INODE_NOCOMPRESS;
=======
		binode_flags |= BTRFS_INODE_COMPRESS;
		binode_flags &= ~BTRFS_INODE_NOCOMPRESS;
>>>>>>> 0ecfebd2

		comp = btrfs_compress_type2str(fs_info->compress_type);
		if (!comp || comp[0] == 0)
			comp = btrfs_compress_type2str(BTRFS_COMPRESS_ZLIB);
	} else {
		binode_flags &= ~(BTRFS_INODE_COMPRESS | BTRFS_INODE_NOCOMPRESS);
	}

	/*
	 * 1 for inode item
	 * 2 for properties
	 */
	trans = btrfs_start_transaction(root, 3);
	if (IS_ERR(trans)) {
		ret = PTR_ERR(trans);
		goto out_unlock;
	}

	if (comp) {
		ret = btrfs_set_prop(trans, inode, "btrfs.compression", comp,
				     strlen(comp), 0);
		if (ret) {
			btrfs_abort_transaction(trans, ret);
			goto out_end_trans;
		}
	} else {
		ret = btrfs_set_prop(trans, inode, "btrfs.compression", NULL,
				     0, 0);
		if (ret && ret != -ENODATA) {
			btrfs_abort_transaction(trans, ret);
			goto out_end_trans;
		}
	}

	binode->flags = binode_flags;
	btrfs_sync_inode_flags_to_i_flags(inode);
	inode_inc_iversion(inode);
	inode->i_ctime = current_time(inode);
	ret = btrfs_update_inode(trans, root, inode);

 out_end_trans:
	btrfs_end_transaction(trans);
 out_unlock:
	inode_unlock(inode);
	mnt_drop_write_file(file);
	return ret;
}

/*
 * Translate btrfs internal inode flags to xflags as expected by the
 * FS_IOC_FSGETXATT ioctl. Filter only the supported ones, unknown flags are
 * silently dropped.
 */
static unsigned int btrfs_inode_flags_to_xflags(unsigned int flags)
{
	unsigned int xflags = 0;

	if (flags & BTRFS_INODE_APPEND)
		xflags |= FS_XFLAG_APPEND;
	if (flags & BTRFS_INODE_IMMUTABLE)
		xflags |= FS_XFLAG_IMMUTABLE;
	if (flags & BTRFS_INODE_NOATIME)
		xflags |= FS_XFLAG_NOATIME;
	if (flags & BTRFS_INODE_NODUMP)
		xflags |= FS_XFLAG_NODUMP;
	if (flags & BTRFS_INODE_SYNC)
		xflags |= FS_XFLAG_SYNC;

	return xflags;
}

/* Check if @flags are a supported and valid set of FS_XFLAGS_* flags */
static int check_xflags(unsigned int flags)
{
	if (flags & ~(FS_XFLAG_APPEND | FS_XFLAG_IMMUTABLE | FS_XFLAG_NOATIME |
		      FS_XFLAG_NODUMP | FS_XFLAG_SYNC))
		return -EOPNOTSUPP;
	return 0;
}

/*
 * Set the xflags from the internal inode flags. The remaining items of fsxattr
 * are zeroed.
 */
static int btrfs_ioctl_fsgetxattr(struct file *file, void __user *arg)
{
	struct btrfs_inode *binode = BTRFS_I(file_inode(file));
	struct fsxattr fa;

	memset(&fa, 0, sizeof(fa));
	fa.fsx_xflags = btrfs_inode_flags_to_xflags(binode->flags);

	if (copy_to_user(arg, &fa, sizeof(fa)))
		return -EFAULT;

	return 0;
}

static int btrfs_ioctl_fssetxattr(struct file *file, void __user *arg)
{
	struct inode *inode = file_inode(file);
	struct btrfs_inode *binode = BTRFS_I(inode);
	struct btrfs_root *root = binode->root;
	struct btrfs_trans_handle *trans;
	struct fsxattr fa;
	unsigned old_flags;
	unsigned old_i_flags;
	int ret = 0;

	if (!inode_owner_or_capable(inode))
		return -EPERM;

	if (btrfs_root_readonly(root))
		return -EROFS;

	memset(&fa, 0, sizeof(fa));
	if (copy_from_user(&fa, arg, sizeof(fa)))
		return -EFAULT;

	ret = check_xflags(fa.fsx_xflags);
	if (ret)
		return ret;

	if (fa.fsx_extsize != 0 || fa.fsx_projid != 0 || fa.fsx_cowextsize != 0)
		return -EOPNOTSUPP;

	ret = mnt_want_write_file(file);
	if (ret)
		return ret;

	inode_lock(inode);

	old_flags = binode->flags;
	old_i_flags = inode->i_flags;

	/* We need the capabilities to change append-only or immutable inode */
	if (((old_flags & (BTRFS_INODE_APPEND | BTRFS_INODE_IMMUTABLE)) ||
	     (fa.fsx_xflags & (FS_XFLAG_APPEND | FS_XFLAG_IMMUTABLE))) &&
	    !capable(CAP_LINUX_IMMUTABLE)) {
		ret = -EPERM;
		goto out_unlock;
	}

	if (fa.fsx_xflags & FS_XFLAG_SYNC)
		binode->flags |= BTRFS_INODE_SYNC;
	else
		binode->flags &= ~BTRFS_INODE_SYNC;
	if (fa.fsx_xflags & FS_XFLAG_IMMUTABLE)
		binode->flags |= BTRFS_INODE_IMMUTABLE;
	else
		binode->flags &= ~BTRFS_INODE_IMMUTABLE;
	if (fa.fsx_xflags & FS_XFLAG_APPEND)
		binode->flags |= BTRFS_INODE_APPEND;
	else
		binode->flags &= ~BTRFS_INODE_APPEND;
	if (fa.fsx_xflags & FS_XFLAG_NODUMP)
		binode->flags |= BTRFS_INODE_NODUMP;
	else
		binode->flags &= ~BTRFS_INODE_NODUMP;
	if (fa.fsx_xflags & FS_XFLAG_NOATIME)
		binode->flags |= BTRFS_INODE_NOATIME;
	else
		binode->flags &= ~BTRFS_INODE_NOATIME;

	/* 1 item for the inode */
	trans = btrfs_start_transaction(root, 1);
	if (IS_ERR(trans)) {
		ret = PTR_ERR(trans);
		goto out_unlock;
	}

	btrfs_sync_inode_flags_to_i_flags(inode);
	inode_inc_iversion(inode);
	inode->i_ctime = current_time(inode);
	ret = btrfs_update_inode(trans, root, inode);

	btrfs_end_transaction(trans);

out_unlock:
	if (ret) {
		binode->flags = old_flags;
		inode->i_flags = old_i_flags;
	}

	inode_unlock(inode);
	mnt_drop_write_file(file);

	return ret;
}

static int btrfs_ioctl_getversion(struct file *file, int __user *arg)
{
	struct inode *inode = file_inode(file);

	return put_user(inode->i_generation, arg);
}

static noinline int btrfs_ioctl_fitrim(struct file *file, void __user *arg)
{
	struct inode *inode = file_inode(file);
	struct btrfs_fs_info *fs_info = btrfs_sb(inode->i_sb);
	struct btrfs_device *device;
	struct request_queue *q;
	struct fstrim_range range;
	u64 minlen = ULLONG_MAX;
	u64 num_devices = 0;
	int ret;

	if (!capable(CAP_SYS_ADMIN))
		return -EPERM;

	/*
	 * If the fs is mounted with nologreplay, which requires it to be
	 * mounted in RO mode as well, we can not allow discard on free space
	 * inside block groups, because log trees refer to extents that are not
	 * pinned in a block group's free space cache (pinning the extents is
	 * precisely the first phase of replaying a log tree).
	 */
	if (btrfs_test_opt(fs_info, NOLOGREPLAY))
		return -EROFS;

	rcu_read_lock();
	list_for_each_entry_rcu(device, &fs_info->fs_devices->devices,
				dev_list) {
		if (!device->bdev)
			continue;
		q = bdev_get_queue(device->bdev);
		if (blk_queue_discard(q)) {
			num_devices++;
			minlen = min_t(u64, q->limits.discard_granularity,
				     minlen);
		}
	}
	rcu_read_unlock();

	if (!num_devices)
		return -EOPNOTSUPP;
	if (copy_from_user(&range, arg, sizeof(range)))
		return -EFAULT;

	/*
	 * NOTE: Don't truncate the range using super->total_bytes.  Bytenr of
	 * block group is in the logical address space, which can be any
	 * sectorsize aligned bytenr in  the range [0, U64_MAX].
	 */
	if (range.len < fs_info->sb->s_blocksize)
		return -EINVAL;

	range.minlen = max(range.minlen, minlen);
	ret = btrfs_trim_fs(fs_info, &range);
	if (ret < 0)
		return ret;

	if (copy_to_user(arg, &range, sizeof(range)))
		return -EFAULT;

	return 0;
}

int btrfs_is_empty_uuid(u8 *uuid)
{
	int i;

	for (i = 0; i < BTRFS_UUID_SIZE; i++) {
		if (uuid[i])
			return 0;
	}
	return 1;
}

static noinline int create_subvol(struct inode *dir,
				  struct dentry *dentry,
				  const char *name, int namelen,
				  u64 *async_transid,
				  struct btrfs_qgroup_inherit *inherit)
{
	struct btrfs_fs_info *fs_info = btrfs_sb(dir->i_sb);
	struct btrfs_trans_handle *trans;
	struct btrfs_key key;
	struct btrfs_root_item *root_item;
	struct btrfs_inode_item *inode_item;
	struct extent_buffer *leaf;
	struct btrfs_root *root = BTRFS_I(dir)->root;
	struct btrfs_root *new_root;
	struct btrfs_block_rsv block_rsv;
	struct timespec64 cur_time = current_time(dir);
	struct inode *inode;
	int ret;
	int err;
	u64 objectid;
	u64 new_dirid = BTRFS_FIRST_FREE_OBJECTID;
	u64 index = 0;
	uuid_le new_uuid;

	root_item = kzalloc(sizeof(*root_item), GFP_KERNEL);
	if (!root_item)
		return -ENOMEM;

	ret = btrfs_find_free_objectid(fs_info->tree_root, &objectid);
	if (ret)
		goto fail_free;

	/*
	 * Don't create subvolume whose level is not zero. Or qgroup will be
	 * screwed up since it assumes subvolume qgroup's level to be 0.
	 */
	if (btrfs_qgroup_level(objectid)) {
		ret = -ENOSPC;
		goto fail_free;
	}

	btrfs_init_block_rsv(&block_rsv, BTRFS_BLOCK_RSV_TEMP);
	/*
	 * The same as the snapshot creation, please see the comment
	 * of create_snapshot().
	 */
	ret = btrfs_subvolume_reserve_metadata(root, &block_rsv, 8, false);
	if (ret)
		goto fail_free;

	trans = btrfs_start_transaction(root, 0);
	if (IS_ERR(trans)) {
		ret = PTR_ERR(trans);
		btrfs_subvolume_release_metadata(fs_info, &block_rsv);
		goto fail_free;
	}
	trans->block_rsv = &block_rsv;
	trans->bytes_reserved = block_rsv.size;

	ret = btrfs_qgroup_inherit(trans, 0, objectid, inherit);
	if (ret)
		goto fail;

	leaf = btrfs_alloc_tree_block(trans, root, 0, objectid, NULL, 0, 0, 0);
	if (IS_ERR(leaf)) {
		ret = PTR_ERR(leaf);
		goto fail;
	}

	btrfs_mark_buffer_dirty(leaf);

	inode_item = &root_item->inode;
	btrfs_set_stack_inode_generation(inode_item, 1);
	btrfs_set_stack_inode_size(inode_item, 3);
	btrfs_set_stack_inode_nlink(inode_item, 1);
	btrfs_set_stack_inode_nbytes(inode_item,
				     fs_info->nodesize);
	btrfs_set_stack_inode_mode(inode_item, S_IFDIR | 0755);

	btrfs_set_root_flags(root_item, 0);
	btrfs_set_root_limit(root_item, 0);
	btrfs_set_stack_inode_flags(inode_item, BTRFS_INODE_ROOT_ITEM_INIT);

	btrfs_set_root_bytenr(root_item, leaf->start);
	btrfs_set_root_generation(root_item, trans->transid);
	btrfs_set_root_level(root_item, 0);
	btrfs_set_root_refs(root_item, 1);
	btrfs_set_root_used(root_item, leaf->len);
	btrfs_set_root_last_snapshot(root_item, 0);

	btrfs_set_root_generation_v2(root_item,
			btrfs_root_generation(root_item));
	uuid_le_gen(&new_uuid);
	memcpy(root_item->uuid, new_uuid.b, BTRFS_UUID_SIZE);
	btrfs_set_stack_timespec_sec(&root_item->otime, cur_time.tv_sec);
	btrfs_set_stack_timespec_nsec(&root_item->otime, cur_time.tv_nsec);
	root_item->ctime = root_item->otime;
	btrfs_set_root_ctransid(root_item, trans->transid);
	btrfs_set_root_otransid(root_item, trans->transid);

	btrfs_tree_unlock(leaf);
	free_extent_buffer(leaf);
	leaf = NULL;

	btrfs_set_root_dirid(root_item, new_dirid);

	key.objectid = objectid;
	key.offset = 0;
	key.type = BTRFS_ROOT_ITEM_KEY;
	ret = btrfs_insert_root(trans, fs_info->tree_root, &key,
				root_item);
	if (ret)
		goto fail;

	key.offset = (u64)-1;
	new_root = btrfs_read_fs_root_no_name(fs_info, &key);
	if (IS_ERR(new_root)) {
		ret = PTR_ERR(new_root);
		btrfs_abort_transaction(trans, ret);
		goto fail;
	}

	btrfs_record_root_in_trans(trans, new_root);

	ret = btrfs_create_subvol_root(trans, new_root, root, new_dirid);
	if (ret) {
		/* We potentially lose an unused inode item here */
		btrfs_abort_transaction(trans, ret);
		goto fail;
	}

	mutex_lock(&new_root->objectid_mutex);
	new_root->highest_objectid = new_dirid;
	mutex_unlock(&new_root->objectid_mutex);

	/*
	 * insert the directory item
	 */
	ret = btrfs_set_inode_index(BTRFS_I(dir), &index);
	if (ret) {
		btrfs_abort_transaction(trans, ret);
		goto fail;
	}

	ret = btrfs_insert_dir_item(trans, name, namelen, BTRFS_I(dir), &key,
				    BTRFS_FT_DIR, index);
	if (ret) {
		btrfs_abort_transaction(trans, ret);
		goto fail;
	}

	btrfs_i_size_write(BTRFS_I(dir), dir->i_size + namelen * 2);
	ret = btrfs_update_inode(trans, root, dir);
	BUG_ON(ret);

	ret = btrfs_add_root_ref(trans, objectid, root->root_key.objectid,
				 btrfs_ino(BTRFS_I(dir)), index, name, namelen);
	BUG_ON(ret);

	ret = btrfs_uuid_tree_add(trans, root_item->uuid,
				  BTRFS_UUID_KEY_SUBVOL, objectid);
	if (ret)
		btrfs_abort_transaction(trans, ret);

fail:
	kfree(root_item);
	trans->block_rsv = NULL;
	trans->bytes_reserved = 0;
	btrfs_subvolume_release_metadata(fs_info, &block_rsv);

	if (async_transid) {
		*async_transid = trans->transid;
		err = btrfs_commit_transaction_async(trans, 1);
		if (err)
			err = btrfs_commit_transaction(trans);
	} else {
		err = btrfs_commit_transaction(trans);
	}
	if (err && !ret)
		ret = err;

	if (!ret) {
		inode = btrfs_lookup_dentry(dir, dentry);
		if (IS_ERR(inode))
			return PTR_ERR(inode);
		d_instantiate(dentry, inode);
	}
	return ret;

fail_free:
	kfree(root_item);
	return ret;
}

static int create_snapshot(struct btrfs_root *root, struct inode *dir,
			   struct dentry *dentry,
			   u64 *async_transid, bool readonly,
			   struct btrfs_qgroup_inherit *inherit)
{
	struct btrfs_fs_info *fs_info = btrfs_sb(dir->i_sb);
	struct inode *inode;
	struct btrfs_pending_snapshot *pending_snapshot;
	struct btrfs_trans_handle *trans;
	int ret;
	bool snapshot_force_cow = false;

	if (!test_bit(BTRFS_ROOT_REF_COWS, &root->state))
		return -EINVAL;

	if (atomic_read(&root->nr_swapfiles)) {
		btrfs_warn(fs_info,
			   "cannot snapshot subvolume with active swapfile");
		return -ETXTBSY;
	}

	pending_snapshot = kzalloc(sizeof(*pending_snapshot), GFP_KERNEL);
	if (!pending_snapshot)
		return -ENOMEM;

	pending_snapshot->root_item = kzalloc(sizeof(struct btrfs_root_item),
			GFP_KERNEL);
	pending_snapshot->path = btrfs_alloc_path();
	if (!pending_snapshot->root_item || !pending_snapshot->path) {
		ret = -ENOMEM;
		goto free_pending;
	}

	/*
	 * Force new buffered writes to reserve space even when NOCOW is
	 * possible. This is to avoid later writeback (running dealloc) to
	 * fallback to COW mode and unexpectedly fail with ENOSPC.
	 */
	atomic_inc(&root->will_be_snapshotted);
	smp_mb__after_atomic();
	/* wait for no snapshot writes */
	wait_event(root->subv_writers->wait,
		   percpu_counter_sum(&root->subv_writers->counter) == 0);

	ret = btrfs_start_delalloc_snapshot(root);
	if (ret)
		goto dec_and_free;

	/*
	 * All previous writes have started writeback in NOCOW mode, so now
	 * we force future writes to fallback to COW mode during snapshot
	 * creation.
	 */
	atomic_inc(&root->snapshot_force_cow);
	snapshot_force_cow = true;

	btrfs_wait_ordered_extents(root, U64_MAX, 0, (u64)-1);

	btrfs_init_block_rsv(&pending_snapshot->block_rsv,
			     BTRFS_BLOCK_RSV_TEMP);
	/*
	 * 1 - parent dir inode
	 * 2 - dir entries
	 * 1 - root item
	 * 2 - root ref/backref
	 * 1 - root of snapshot
	 * 1 - UUID item
	 */
	ret = btrfs_subvolume_reserve_metadata(BTRFS_I(dir)->root,
					&pending_snapshot->block_rsv, 8,
					false);
	if (ret)
		goto dec_and_free;

	pending_snapshot->dentry = dentry;
	pending_snapshot->root = root;
	pending_snapshot->readonly = readonly;
	pending_snapshot->dir = dir;
	pending_snapshot->inherit = inherit;

	trans = btrfs_start_transaction(root, 0);
	if (IS_ERR(trans)) {
		ret = PTR_ERR(trans);
		goto fail;
	}

	spin_lock(&fs_info->trans_lock);
	list_add(&pending_snapshot->list,
		 &trans->transaction->pending_snapshots);
	spin_unlock(&fs_info->trans_lock);
	if (async_transid) {
		*async_transid = trans->transid;
		ret = btrfs_commit_transaction_async(trans, 1);
		if (ret)
			ret = btrfs_commit_transaction(trans);
	} else {
		ret = btrfs_commit_transaction(trans);
	}
	if (ret)
		goto fail;

	ret = pending_snapshot->error;
	if (ret)
		goto fail;

	ret = btrfs_orphan_cleanup(pending_snapshot->snap);
	if (ret)
		goto fail;

	inode = btrfs_lookup_dentry(d_inode(dentry->d_parent), dentry);
	if (IS_ERR(inode)) {
		ret = PTR_ERR(inode);
		goto fail;
	}

	d_instantiate(dentry, inode);
	ret = 0;
fail:
	btrfs_subvolume_release_metadata(fs_info, &pending_snapshot->block_rsv);
dec_and_free:
	if (snapshot_force_cow)
		atomic_dec(&root->snapshot_force_cow);
	if (atomic_dec_and_test(&root->will_be_snapshotted))
		wake_up_var(&root->will_be_snapshotted);
free_pending:
	kfree(pending_snapshot->root_item);
	btrfs_free_path(pending_snapshot->path);
	kfree(pending_snapshot);

	return ret;
}

/*  copy of may_delete in fs/namei.c()
 *	Check whether we can remove a link victim from directory dir, check
 *  whether the type of victim is right.
 *  1. We can't do it if dir is read-only (done in permission())
 *  2. We should have write and exec permissions on dir
 *  3. We can't remove anything from append-only dir
 *  4. We can't do anything with immutable dir (done in permission())
 *  5. If the sticky bit on dir is set we should either
 *	a. be owner of dir, or
 *	b. be owner of victim, or
 *	c. have CAP_FOWNER capability
 *  6. If the victim is append-only or immutable we can't do anything with
 *     links pointing to it.
 *  7. If we were asked to remove a directory and victim isn't one - ENOTDIR.
 *  8. If we were asked to remove a non-directory and victim isn't one - EISDIR.
 *  9. We can't remove a root or mountpoint.
 * 10. We don't allow removal of NFS sillyrenamed files; it's handled by
 *     nfs_async_unlink().
 */

static int btrfs_may_delete(struct inode *dir, struct dentry *victim, int isdir)
{
	int error;

	if (d_really_is_negative(victim))
		return -ENOENT;

	BUG_ON(d_inode(victim->d_parent) != dir);
	audit_inode_child(dir, victim, AUDIT_TYPE_CHILD_DELETE);

	error = inode_permission(dir, MAY_WRITE | MAY_EXEC);
	if (error)
		return error;
	if (IS_APPEND(dir))
		return -EPERM;
	if (check_sticky(dir, d_inode(victim)) || IS_APPEND(d_inode(victim)) ||
	    IS_IMMUTABLE(d_inode(victim)) || IS_SWAPFILE(d_inode(victim)))
		return -EPERM;
	if (isdir) {
		if (!d_is_dir(victim))
			return -ENOTDIR;
		if (IS_ROOT(victim))
			return -EBUSY;
	} else if (d_is_dir(victim))
		return -EISDIR;
	if (IS_DEADDIR(dir))
		return -ENOENT;
	if (victim->d_flags & DCACHE_NFSFS_RENAMED)
		return -EBUSY;
	return 0;
}

/* copy of may_create in fs/namei.c() */
static inline int btrfs_may_create(struct inode *dir, struct dentry *child)
{
	if (d_really_is_positive(child))
		return -EEXIST;
	if (IS_DEADDIR(dir))
		return -ENOENT;
	return inode_permission(dir, MAY_WRITE | MAY_EXEC);
}

/*
 * Create a new subvolume below @parent.  This is largely modeled after
 * sys_mkdirat and vfs_mkdir, but we only do a single component lookup
 * inside this filesystem so it's quite a bit simpler.
 */
static noinline int btrfs_mksubvol(const struct path *parent,
				   const char *name, int namelen,
				   struct btrfs_root *snap_src,
				   u64 *async_transid, bool readonly,
				   struct btrfs_qgroup_inherit *inherit)
{
	struct inode *dir = d_inode(parent->dentry);
	struct btrfs_fs_info *fs_info = btrfs_sb(dir->i_sb);
	struct dentry *dentry;
	int error;

	error = down_write_killable_nested(&dir->i_rwsem, I_MUTEX_PARENT);
	if (error == -EINTR)
		return error;

	dentry = lookup_one_len(name, parent->dentry, namelen);
	error = PTR_ERR(dentry);
	if (IS_ERR(dentry))
		goto out_unlock;

	error = btrfs_may_create(dir, dentry);
	if (error)
		goto out_dput;

	/*
	 * even if this name doesn't exist, we may get hash collisions.
	 * check for them now when we can safely fail
	 */
	error = btrfs_check_dir_item_collision(BTRFS_I(dir)->root,
					       dir->i_ino, name,
					       namelen);
	if (error)
		goto out_dput;

	down_read(&fs_info->subvol_sem);

	if (btrfs_root_refs(&BTRFS_I(dir)->root->root_item) == 0)
		goto out_up_read;

	if (snap_src) {
		error = create_snapshot(snap_src, dir, dentry,
					async_transid, readonly, inherit);
	} else {
		error = create_subvol(dir, dentry, name, namelen,
				      async_transid, inherit);
	}
	if (!error)
		fsnotify_mkdir(dir, dentry);
out_up_read:
	up_read(&fs_info->subvol_sem);
out_dput:
	dput(dentry);
out_unlock:
	inode_unlock(dir);
	return error;
}

/*
 * When we're defragging a range, we don't want to kick it off again
 * if it is really just waiting for delalloc to send it down.
 * If we find a nice big extent or delalloc range for the bytes in the
 * file you want to defrag, we return 0 to let you know to skip this
 * part of the file
 */
static int check_defrag_in_cache(struct inode *inode, u64 offset, u32 thresh)
{
	struct extent_io_tree *io_tree = &BTRFS_I(inode)->io_tree;
	struct extent_map *em = NULL;
	struct extent_map_tree *em_tree = &BTRFS_I(inode)->extent_tree;
	u64 end;

	read_lock(&em_tree->lock);
	em = lookup_extent_mapping(em_tree, offset, PAGE_SIZE);
	read_unlock(&em_tree->lock);

	if (em) {
		end = extent_map_end(em);
		free_extent_map(em);
		if (end - offset > thresh)
			return 0;
	}
	/* if we already have a nice delalloc here, just stop */
	thresh /= 2;
	end = count_range_bits(io_tree, &offset, offset + thresh,
			       thresh, EXTENT_DELALLOC, 1);
	if (end >= thresh)
		return 0;
	return 1;
}

/*
 * helper function to walk through a file and find extents
 * newer than a specific transid, and smaller than thresh.
 *
 * This is used by the defragging code to find new and small
 * extents
 */
static int find_new_extents(struct btrfs_root *root,
			    struct inode *inode, u64 newer_than,
			    u64 *off, u32 thresh)
{
	struct btrfs_path *path;
	struct btrfs_key min_key;
	struct extent_buffer *leaf;
	struct btrfs_file_extent_item *extent;
	int type;
	int ret;
	u64 ino = btrfs_ino(BTRFS_I(inode));

	path = btrfs_alloc_path();
	if (!path)
		return -ENOMEM;

	min_key.objectid = ino;
	min_key.type = BTRFS_EXTENT_DATA_KEY;
	min_key.offset = *off;

	while (1) {
		ret = btrfs_search_forward(root, &min_key, path, newer_than);
		if (ret != 0)
			goto none;
process_slot:
		if (min_key.objectid != ino)
			goto none;
		if (min_key.type != BTRFS_EXTENT_DATA_KEY)
			goto none;

		leaf = path->nodes[0];
		extent = btrfs_item_ptr(leaf, path->slots[0],
					struct btrfs_file_extent_item);

		type = btrfs_file_extent_type(leaf, extent);
		if (type == BTRFS_FILE_EXTENT_REG &&
		    btrfs_file_extent_num_bytes(leaf, extent) < thresh &&
		    check_defrag_in_cache(inode, min_key.offset, thresh)) {
			*off = min_key.offset;
			btrfs_free_path(path);
			return 0;
		}

		path->slots[0]++;
		if (path->slots[0] < btrfs_header_nritems(leaf)) {
			btrfs_item_key_to_cpu(leaf, &min_key, path->slots[0]);
			goto process_slot;
		}

		if (min_key.offset == (u64)-1)
			goto none;

		min_key.offset++;
		btrfs_release_path(path);
	}
none:
	btrfs_free_path(path);
	return -ENOENT;
}

static struct extent_map *defrag_lookup_extent(struct inode *inode, u64 start)
{
	struct extent_map_tree *em_tree = &BTRFS_I(inode)->extent_tree;
	struct extent_io_tree *io_tree = &BTRFS_I(inode)->io_tree;
	struct extent_map *em;
	u64 len = PAGE_SIZE;

	/*
	 * hopefully we have this extent in the tree already, try without
	 * the full extent lock
	 */
	read_lock(&em_tree->lock);
	em = lookup_extent_mapping(em_tree, start, len);
	read_unlock(&em_tree->lock);

	if (!em) {
		struct extent_state *cached = NULL;
		u64 end = start + len - 1;

		/* get the big lock and read metadata off disk */
		lock_extent_bits(io_tree, start, end, &cached);
		em = btrfs_get_extent(BTRFS_I(inode), NULL, 0, start, len, 0);
		unlock_extent_cached(io_tree, start, end, &cached);

		if (IS_ERR(em))
			return NULL;
	}

	return em;
}

static bool defrag_check_next_extent(struct inode *inode, struct extent_map *em)
{
	struct extent_map *next;
	bool ret = true;

	/* this is the last extent */
	if (em->start + em->len >= i_size_read(inode))
		return false;

	next = defrag_lookup_extent(inode, em->start + em->len);
	if (!next || next->block_start >= EXTENT_MAP_LAST_BYTE)
		ret = false;
	else if ((em->block_start + em->block_len == next->block_start) &&
		 (em->block_len > SZ_128K && next->block_len > SZ_128K))
		ret = false;

	free_extent_map(next);
	return ret;
}

static int should_defrag_range(struct inode *inode, u64 start, u32 thresh,
			       u64 *last_len, u64 *skip, u64 *defrag_end,
			       int compress)
{
	struct extent_map *em;
	int ret = 1;
	bool next_mergeable = true;
	bool prev_mergeable = true;

	/*
	 * make sure that once we start defragging an extent, we keep on
	 * defragging it
	 */
	if (start < *defrag_end)
		return 1;

	*skip = 0;

	em = defrag_lookup_extent(inode, start);
	if (!em)
		return 0;

	/* this will cover holes, and inline extents */
	if (em->block_start >= EXTENT_MAP_LAST_BYTE) {
		ret = 0;
		goto out;
	}

	if (!*defrag_end)
		prev_mergeable = false;

	next_mergeable = defrag_check_next_extent(inode, em);
	/*
	 * we hit a real extent, if it is big or the next extent is not a
	 * real extent, don't bother defragging it
	 */
	if (!compress && (*last_len == 0 || *last_len >= thresh) &&
	    (em->len >= thresh || (!next_mergeable && !prev_mergeable)))
		ret = 0;
out:
	/*
	 * last_len ends up being a counter of how many bytes we've defragged.
	 * every time we choose not to defrag an extent, we reset *last_len
	 * so that the next tiny extent will force a defrag.
	 *
	 * The end result of this is that tiny extents before a single big
	 * extent will force at least part of that big extent to be defragged.
	 */
	if (ret) {
		*defrag_end = extent_map_end(em);
	} else {
		*last_len = 0;
		*skip = extent_map_end(em);
		*defrag_end = 0;
	}

	free_extent_map(em);
	return ret;
}

/*
 * it doesn't do much good to defrag one or two pages
 * at a time.  This pulls in a nice chunk of pages
 * to COW and defrag.
 *
 * It also makes sure the delalloc code has enough
 * dirty data to avoid making new small extents as part
 * of the defrag
 *
 * It's a good idea to start RA on this range
 * before calling this.
 */
static int cluster_pages_for_defrag(struct inode *inode,
				    struct page **pages,
				    unsigned long start_index,
				    unsigned long num_pages)
{
	unsigned long file_end;
	u64 isize = i_size_read(inode);
	u64 page_start;
	u64 page_end;
	u64 page_cnt;
	int ret;
	int i;
	int i_done;
	struct btrfs_ordered_extent *ordered;
	struct extent_state *cached_state = NULL;
	struct extent_io_tree *tree;
	struct extent_changeset *data_reserved = NULL;
	gfp_t mask = btrfs_alloc_write_mask(inode->i_mapping);

	file_end = (isize - 1) >> PAGE_SHIFT;
	if (!isize || start_index > file_end)
		return 0;

	page_cnt = min_t(u64, (u64)num_pages, (u64)file_end - start_index + 1);

	ret = btrfs_delalloc_reserve_space(inode, &data_reserved,
			start_index << PAGE_SHIFT,
			page_cnt << PAGE_SHIFT);
	if (ret)
		return ret;
	i_done = 0;
	tree = &BTRFS_I(inode)->io_tree;

	/* step one, lock all the pages */
	for (i = 0; i < page_cnt; i++) {
		struct page *page;
again:
		page = find_or_create_page(inode->i_mapping,
					   start_index + i, mask);
		if (!page)
			break;

		page_start = page_offset(page);
		page_end = page_start + PAGE_SIZE - 1;
		while (1) {
			lock_extent_bits(tree, page_start, page_end,
					 &cached_state);
			ordered = btrfs_lookup_ordered_extent(inode,
							      page_start);
			unlock_extent_cached(tree, page_start, page_end,
					     &cached_state);
			if (!ordered)
				break;

			unlock_page(page);
			btrfs_start_ordered_extent(inode, ordered, 1);
			btrfs_put_ordered_extent(ordered);
			lock_page(page);
			/*
			 * we unlocked the page above, so we need check if
			 * it was released or not.
			 */
			if (page->mapping != inode->i_mapping) {
				unlock_page(page);
				put_page(page);
				goto again;
			}
		}

		if (!PageUptodate(page)) {
			btrfs_readpage(NULL, page);
			lock_page(page);
			if (!PageUptodate(page)) {
				unlock_page(page);
				put_page(page);
				ret = -EIO;
				break;
			}
		}

		if (page->mapping != inode->i_mapping) {
			unlock_page(page);
			put_page(page);
			goto again;
		}

		pages[i] = page;
		i_done++;
	}
	if (!i_done || ret)
		goto out;

	if (!(inode->i_sb->s_flags & SB_ACTIVE))
		goto out;

	/*
	 * so now we have a nice long stream of locked
	 * and up to date pages, lets wait on them
	 */
	for (i = 0; i < i_done; i++)
		wait_on_page_writeback(pages[i]);

	page_start = page_offset(pages[0]);
	page_end = page_offset(pages[i_done - 1]) + PAGE_SIZE;

	lock_extent_bits(&BTRFS_I(inode)->io_tree,
			 page_start, page_end - 1, &cached_state);
	clear_extent_bit(&BTRFS_I(inode)->io_tree, page_start,
			  page_end - 1, EXTENT_DIRTY | EXTENT_DELALLOC |
			  EXTENT_DO_ACCOUNTING | EXTENT_DEFRAG, 0, 0,
			  &cached_state);

	if (i_done != page_cnt) {
		spin_lock(&BTRFS_I(inode)->lock);
		btrfs_mod_outstanding_extents(BTRFS_I(inode), 1);
		spin_unlock(&BTRFS_I(inode)->lock);
		btrfs_delalloc_release_space(inode, data_reserved,
				start_index << PAGE_SHIFT,
				(page_cnt - i_done) << PAGE_SHIFT, true);
	}


	set_extent_defrag(&BTRFS_I(inode)->io_tree, page_start, page_end - 1,
			  &cached_state);

	unlock_extent_cached(&BTRFS_I(inode)->io_tree,
			     page_start, page_end - 1, &cached_state);

	for (i = 0; i < i_done; i++) {
		clear_page_dirty_for_io(pages[i]);
		ClearPageChecked(pages[i]);
		set_page_extent_mapped(pages[i]);
		set_page_dirty(pages[i]);
		unlock_page(pages[i]);
		put_page(pages[i]);
	}
	btrfs_delalloc_release_extents(BTRFS_I(inode), page_cnt << PAGE_SHIFT,
				       false);
	extent_changeset_free(data_reserved);
	return i_done;
out:
	for (i = 0; i < i_done; i++) {
		unlock_page(pages[i]);
		put_page(pages[i]);
	}
	btrfs_delalloc_release_space(inode, data_reserved,
			start_index << PAGE_SHIFT,
			page_cnt << PAGE_SHIFT, true);
	btrfs_delalloc_release_extents(BTRFS_I(inode), page_cnt << PAGE_SHIFT,
				       true);
	extent_changeset_free(data_reserved);
	return ret;

}

int btrfs_defrag_file(struct inode *inode, struct file *file,
		      struct btrfs_ioctl_defrag_range_args *range,
		      u64 newer_than, unsigned long max_to_defrag)
{
	struct btrfs_fs_info *fs_info = btrfs_sb(inode->i_sb);
	struct btrfs_root *root = BTRFS_I(inode)->root;
	struct file_ra_state *ra = NULL;
	unsigned long last_index;
	u64 isize = i_size_read(inode);
	u64 last_len = 0;
	u64 skip = 0;
	u64 defrag_end = 0;
	u64 newer_off = range->start;
	unsigned long i;
	unsigned long ra_index = 0;
	int ret;
	int defrag_count = 0;
	int compress_type = BTRFS_COMPRESS_ZLIB;
	u32 extent_thresh = range->extent_thresh;
	unsigned long max_cluster = SZ_256K >> PAGE_SHIFT;
	unsigned long cluster = max_cluster;
	u64 new_align = ~((u64)SZ_128K - 1);
	struct page **pages = NULL;
	bool do_compress = range->flags & BTRFS_DEFRAG_RANGE_COMPRESS;

	if (isize == 0)
		return 0;

	if (range->start >= isize)
		return -EINVAL;

	if (do_compress) {
		if (range->compress_type > BTRFS_COMPRESS_TYPES)
			return -EINVAL;
		if (range->compress_type)
			compress_type = range->compress_type;
	}

	if (extent_thresh == 0)
		extent_thresh = SZ_256K;

	/*
	 * If we were not given a file, allocate a readahead context. As
	 * readahead is just an optimization, defrag will work without it so
	 * we don't error out.
	 */
	if (!file) {
		ra = kzalloc(sizeof(*ra), GFP_KERNEL);
		if (ra)
			file_ra_state_init(ra, inode->i_mapping);
	} else {
		ra = &file->f_ra;
	}

	pages = kmalloc_array(max_cluster, sizeof(struct page *), GFP_KERNEL);
	if (!pages) {
		ret = -ENOMEM;
		goto out_ra;
	}

	/* find the last page to defrag */
	if (range->start + range->len > range->start) {
		last_index = min_t(u64, isize - 1,
			 range->start + range->len - 1) >> PAGE_SHIFT;
	} else {
		last_index = (isize - 1) >> PAGE_SHIFT;
	}

	if (newer_than) {
		ret = find_new_extents(root, inode, newer_than,
				       &newer_off, SZ_64K);
		if (!ret) {
			range->start = newer_off;
			/*
			 * we always align our defrag to help keep
			 * the extents in the file evenly spaced
			 */
			i = (newer_off & new_align) >> PAGE_SHIFT;
		} else
			goto out_ra;
	} else {
		i = range->start >> PAGE_SHIFT;
	}
	if (!max_to_defrag)
		max_to_defrag = last_index - i + 1;

	/*
	 * make writeback starts from i, so the defrag range can be
	 * written sequentially.
	 */
	if (i < inode->i_mapping->writeback_index)
		inode->i_mapping->writeback_index = i;

	while (i <= last_index && defrag_count < max_to_defrag &&
	       (i < DIV_ROUND_UP(i_size_read(inode), PAGE_SIZE))) {
		/*
		 * make sure we stop running if someone unmounts
		 * the FS
		 */
		if (!(inode->i_sb->s_flags & SB_ACTIVE))
			break;

		if (btrfs_defrag_cancelled(fs_info)) {
			btrfs_debug(fs_info, "defrag_file cancelled");
			ret = -EAGAIN;
			break;
		}

		if (!should_defrag_range(inode, (u64)i << PAGE_SHIFT,
					 extent_thresh, &last_len, &skip,
					 &defrag_end, do_compress)){
			unsigned long next;
			/*
			 * the should_defrag function tells us how much to skip
			 * bump our counter by the suggested amount
			 */
			next = DIV_ROUND_UP(skip, PAGE_SIZE);
			i = max(i + 1, next);
			continue;
		}

		if (!newer_than) {
			cluster = (PAGE_ALIGN(defrag_end) >>
				   PAGE_SHIFT) - i;
			cluster = min(cluster, max_cluster);
		} else {
			cluster = max_cluster;
		}

		if (i + cluster > ra_index) {
			ra_index = max(i, ra_index);
			if (ra)
				page_cache_sync_readahead(inode->i_mapping, ra,
						file, ra_index, cluster);
			ra_index += cluster;
		}

		inode_lock(inode);
		if (IS_SWAPFILE(inode)) {
			ret = -ETXTBSY;
		} else {
			if (do_compress)
				BTRFS_I(inode)->defrag_compress = compress_type;
			ret = cluster_pages_for_defrag(inode, pages, i, cluster);
		}
		if (ret < 0) {
			inode_unlock(inode);
			goto out_ra;
		}

		defrag_count += ret;
		balance_dirty_pages_ratelimited(inode->i_mapping);
		inode_unlock(inode);

		if (newer_than) {
			if (newer_off == (u64)-1)
				break;

			if (ret > 0)
				i += ret;

			newer_off = max(newer_off + 1,
					(u64)i << PAGE_SHIFT);

			ret = find_new_extents(root, inode, newer_than,
					       &newer_off, SZ_64K);
			if (!ret) {
				range->start = newer_off;
				i = (newer_off & new_align) >> PAGE_SHIFT;
			} else {
				break;
			}
		} else {
			if (ret > 0) {
				i += ret;
				last_len += ret << PAGE_SHIFT;
			} else {
				i++;
				last_len = 0;
			}
		}
	}

	if ((range->flags & BTRFS_DEFRAG_RANGE_START_IO)) {
		filemap_flush(inode->i_mapping);
		if (test_bit(BTRFS_INODE_HAS_ASYNC_EXTENT,
			     &BTRFS_I(inode)->runtime_flags))
			filemap_flush(inode->i_mapping);
	}

	if (range->compress_type == BTRFS_COMPRESS_LZO) {
		btrfs_set_fs_incompat(fs_info, COMPRESS_LZO);
	} else if (range->compress_type == BTRFS_COMPRESS_ZSTD) {
		btrfs_set_fs_incompat(fs_info, COMPRESS_ZSTD);
	}

	ret = defrag_count;

out_ra:
	if (do_compress) {
		inode_lock(inode);
		BTRFS_I(inode)->defrag_compress = BTRFS_COMPRESS_NONE;
		inode_unlock(inode);
	}
	if (!file)
		kfree(ra);
	kfree(pages);
	return ret;
}

static noinline int btrfs_ioctl_resize(struct file *file,
					void __user *arg)
{
	struct inode *inode = file_inode(file);
	struct btrfs_fs_info *fs_info = btrfs_sb(inode->i_sb);
	u64 new_size;
	u64 old_size;
	u64 devid = 1;
	struct btrfs_root *root = BTRFS_I(inode)->root;
	struct btrfs_ioctl_vol_args *vol_args;
	struct btrfs_trans_handle *trans;
	struct btrfs_device *device = NULL;
	char *sizestr;
	char *retptr;
	char *devstr = NULL;
	int ret = 0;
	int mod = 0;

	if (!capable(CAP_SYS_ADMIN))
		return -EPERM;

	ret = mnt_want_write_file(file);
	if (ret)
		return ret;

	if (test_and_set_bit(BTRFS_FS_EXCL_OP, &fs_info->flags)) {
		mnt_drop_write_file(file);
		return BTRFS_ERROR_DEV_EXCL_RUN_IN_PROGRESS;
	}

	vol_args = memdup_user(arg, sizeof(*vol_args));
	if (IS_ERR(vol_args)) {
		ret = PTR_ERR(vol_args);
		goto out;
	}

	vol_args->name[BTRFS_PATH_NAME_MAX] = '\0';

	sizestr = vol_args->name;
	devstr = strchr(sizestr, ':');
	if (devstr) {
		sizestr = devstr + 1;
		*devstr = '\0';
		devstr = vol_args->name;
		ret = kstrtoull(devstr, 10, &devid);
		if (ret)
			goto out_free;
		if (!devid) {
			ret = -EINVAL;
			goto out_free;
		}
		btrfs_info(fs_info, "resizing devid %llu", devid);
	}

	device = btrfs_find_device(fs_info->fs_devices, devid, NULL, NULL, true);
	if (!device) {
		btrfs_info(fs_info, "resizer unable to find device %llu",
			   devid);
		ret = -ENODEV;
		goto out_free;
	}

	if (!test_bit(BTRFS_DEV_STATE_WRITEABLE, &device->dev_state)) {
		btrfs_info(fs_info,
			   "resizer unable to apply on readonly device %llu",
		       devid);
		ret = -EPERM;
		goto out_free;
	}

	if (!strcmp(sizestr, "max"))
		new_size = device->bdev->bd_inode->i_size;
	else {
		if (sizestr[0] == '-') {
			mod = -1;
			sizestr++;
		} else if (sizestr[0] == '+') {
			mod = 1;
			sizestr++;
		}
		new_size = memparse(sizestr, &retptr);
		if (*retptr != '\0' || new_size == 0) {
			ret = -EINVAL;
			goto out_free;
		}
	}

	if (test_bit(BTRFS_DEV_STATE_REPLACE_TGT, &device->dev_state)) {
		ret = -EPERM;
		goto out_free;
	}

	old_size = btrfs_device_get_total_bytes(device);

	if (mod < 0) {
		if (new_size > old_size) {
			ret = -EINVAL;
			goto out_free;
		}
		new_size = old_size - new_size;
	} else if (mod > 0) {
		if (new_size > ULLONG_MAX - old_size) {
			ret = -ERANGE;
			goto out_free;
		}
		new_size = old_size + new_size;
	}

	if (new_size < SZ_256M) {
		ret = -EINVAL;
		goto out_free;
	}
	if (new_size > device->bdev->bd_inode->i_size) {
		ret = -EFBIG;
		goto out_free;
	}

	new_size = round_down(new_size, fs_info->sectorsize);

	btrfs_info_in_rcu(fs_info, "new size for %s is %llu",
			  rcu_str_deref(device->name), new_size);

	if (new_size > old_size) {
		trans = btrfs_start_transaction(root, 0);
		if (IS_ERR(trans)) {
			ret = PTR_ERR(trans);
			goto out_free;
		}
		ret = btrfs_grow_device(trans, device, new_size);
		btrfs_commit_transaction(trans);
	} else if (new_size < old_size) {
		ret = btrfs_shrink_device(device, new_size);
	} /* equal, nothing need to do */

out_free:
	kfree(vol_args);
out:
	clear_bit(BTRFS_FS_EXCL_OP, &fs_info->flags);
	mnt_drop_write_file(file);
	return ret;
}

static noinline int btrfs_ioctl_snap_create_transid(struct file *file,
				const char *name, unsigned long fd, int subvol,
				u64 *transid, bool readonly,
				struct btrfs_qgroup_inherit *inherit)
{
	int namelen;
	int ret = 0;

	if (!S_ISDIR(file_inode(file)->i_mode))
		return -ENOTDIR;

	ret = mnt_want_write_file(file);
	if (ret)
		goto out;

	namelen = strlen(name);
	if (strchr(name, '/')) {
		ret = -EINVAL;
		goto out_drop_write;
	}

	if (name[0] == '.' &&
	   (namelen == 1 || (name[1] == '.' && namelen == 2))) {
		ret = -EEXIST;
		goto out_drop_write;
	}

	if (subvol) {
		ret = btrfs_mksubvol(&file->f_path, name, namelen,
				     NULL, transid, readonly, inherit);
	} else {
		struct fd src = fdget(fd);
		struct inode *src_inode;
		if (!src.file) {
			ret = -EINVAL;
			goto out_drop_write;
		}

		src_inode = file_inode(src.file);
		if (src_inode->i_sb != file_inode(file)->i_sb) {
			btrfs_info(BTRFS_I(file_inode(file))->root->fs_info,
				   "Snapshot src from another FS");
			ret = -EXDEV;
		} else if (!inode_owner_or_capable(src_inode)) {
			/*
			 * Subvolume creation is not restricted, but snapshots
			 * are limited to own subvolumes only
			 */
			ret = -EPERM;
		} else {
			ret = btrfs_mksubvol(&file->f_path, name, namelen,
					     BTRFS_I(src_inode)->root,
					     transid, readonly, inherit);
		}
		fdput(src);
	}
out_drop_write:
	mnt_drop_write_file(file);
out:
	return ret;
}

static noinline int btrfs_ioctl_snap_create(struct file *file,
					    void __user *arg, int subvol)
{
	struct btrfs_ioctl_vol_args *vol_args;
	int ret;

	if (!S_ISDIR(file_inode(file)->i_mode))
		return -ENOTDIR;

	vol_args = memdup_user(arg, sizeof(*vol_args));
	if (IS_ERR(vol_args))
		return PTR_ERR(vol_args);
	vol_args->name[BTRFS_PATH_NAME_MAX] = '\0';

	ret = btrfs_ioctl_snap_create_transid(file, vol_args->name,
					      vol_args->fd, subvol,
					      NULL, false, NULL);

	kfree(vol_args);
	return ret;
}

static noinline int btrfs_ioctl_snap_create_v2(struct file *file,
					       void __user *arg, int subvol)
{
	struct btrfs_ioctl_vol_args_v2 *vol_args;
	int ret;
	u64 transid = 0;
	u64 *ptr = NULL;
	bool readonly = false;
	struct btrfs_qgroup_inherit *inherit = NULL;

	if (!S_ISDIR(file_inode(file)->i_mode))
		return -ENOTDIR;

	vol_args = memdup_user(arg, sizeof(*vol_args));
	if (IS_ERR(vol_args))
		return PTR_ERR(vol_args);
	vol_args->name[BTRFS_SUBVOL_NAME_MAX] = '\0';

	if (vol_args->flags &
	    ~(BTRFS_SUBVOL_CREATE_ASYNC | BTRFS_SUBVOL_RDONLY |
	      BTRFS_SUBVOL_QGROUP_INHERIT)) {
		ret = -EOPNOTSUPP;
		goto free_args;
	}

	if (vol_args->flags & BTRFS_SUBVOL_CREATE_ASYNC)
		ptr = &transid;
	if (vol_args->flags & BTRFS_SUBVOL_RDONLY)
		readonly = true;
	if (vol_args->flags & BTRFS_SUBVOL_QGROUP_INHERIT) {
		if (vol_args->size > PAGE_SIZE) {
			ret = -EINVAL;
			goto free_args;
		}
		inherit = memdup_user(vol_args->qgroup_inherit, vol_args->size);
		if (IS_ERR(inherit)) {
			ret = PTR_ERR(inherit);
			goto free_args;
		}
	}

	ret = btrfs_ioctl_snap_create_transid(file, vol_args->name,
					      vol_args->fd, subvol, ptr,
					      readonly, inherit);
	if (ret)
		goto free_inherit;

	if (ptr && copy_to_user(arg +
				offsetof(struct btrfs_ioctl_vol_args_v2,
					transid),
				ptr, sizeof(*ptr)))
		ret = -EFAULT;

free_inherit:
	kfree(inherit);
free_args:
	kfree(vol_args);
	return ret;
}

static noinline int btrfs_ioctl_subvol_getflags(struct file *file,
						void __user *arg)
{
	struct inode *inode = file_inode(file);
	struct btrfs_fs_info *fs_info = btrfs_sb(inode->i_sb);
	struct btrfs_root *root = BTRFS_I(inode)->root;
	int ret = 0;
	u64 flags = 0;

	if (btrfs_ino(BTRFS_I(inode)) != BTRFS_FIRST_FREE_OBJECTID)
		return -EINVAL;

	down_read(&fs_info->subvol_sem);
	if (btrfs_root_readonly(root))
		flags |= BTRFS_SUBVOL_RDONLY;
	up_read(&fs_info->subvol_sem);

	if (copy_to_user(arg, &flags, sizeof(flags)))
		ret = -EFAULT;

	return ret;
}

static noinline int btrfs_ioctl_subvol_setflags(struct file *file,
					      void __user *arg)
{
	struct inode *inode = file_inode(file);
	struct btrfs_fs_info *fs_info = btrfs_sb(inode->i_sb);
	struct btrfs_root *root = BTRFS_I(inode)->root;
	struct btrfs_trans_handle *trans;
	u64 root_flags;
	u64 flags;
	int ret = 0;

	if (!inode_owner_or_capable(inode))
		return -EPERM;

	ret = mnt_want_write_file(file);
	if (ret)
		goto out;

	if (btrfs_ino(BTRFS_I(inode)) != BTRFS_FIRST_FREE_OBJECTID) {
		ret = -EINVAL;
		goto out_drop_write;
	}

	if (copy_from_user(&flags, arg, sizeof(flags))) {
		ret = -EFAULT;
		goto out_drop_write;
	}

	if (flags & BTRFS_SUBVOL_CREATE_ASYNC) {
		ret = -EINVAL;
		goto out_drop_write;
	}

	if (flags & ~BTRFS_SUBVOL_RDONLY) {
		ret = -EOPNOTSUPP;
		goto out_drop_write;
	}

	down_write(&fs_info->subvol_sem);

	/* nothing to do */
	if (!!(flags & BTRFS_SUBVOL_RDONLY) == btrfs_root_readonly(root))
		goto out_drop_sem;

	root_flags = btrfs_root_flags(&root->root_item);
	if (flags & BTRFS_SUBVOL_RDONLY) {
		btrfs_set_root_flags(&root->root_item,
				     root_flags | BTRFS_ROOT_SUBVOL_RDONLY);
	} else {
		/*
		 * Block RO -> RW transition if this subvolume is involved in
		 * send
		 */
		spin_lock(&root->root_item_lock);
		if (root->send_in_progress == 0) {
			btrfs_set_root_flags(&root->root_item,
				     root_flags & ~BTRFS_ROOT_SUBVOL_RDONLY);
			spin_unlock(&root->root_item_lock);
		} else {
			spin_unlock(&root->root_item_lock);
			btrfs_warn(fs_info,
				   "Attempt to set subvolume %llu read-write during send",
				   root->root_key.objectid);
			ret = -EPERM;
			goto out_drop_sem;
		}
	}

	trans = btrfs_start_transaction(root, 1);
	if (IS_ERR(trans)) {
		ret = PTR_ERR(trans);
		goto out_reset;
	}

	ret = btrfs_update_root(trans, fs_info->tree_root,
				&root->root_key, &root->root_item);
	if (ret < 0) {
		btrfs_end_transaction(trans);
		goto out_reset;
	}

	ret = btrfs_commit_transaction(trans);

out_reset:
	if (ret)
		btrfs_set_root_flags(&root->root_item, root_flags);
out_drop_sem:
	up_write(&fs_info->subvol_sem);
out_drop_write:
	mnt_drop_write_file(file);
out:
	return ret;
}

static noinline int key_in_sk(struct btrfs_key *key,
			      struct btrfs_ioctl_search_key *sk)
{
	struct btrfs_key test;
	int ret;

	test.objectid = sk->min_objectid;
	test.type = sk->min_type;
	test.offset = sk->min_offset;

	ret = btrfs_comp_cpu_keys(key, &test);
	if (ret < 0)
		return 0;

	test.objectid = sk->max_objectid;
	test.type = sk->max_type;
	test.offset = sk->max_offset;

	ret = btrfs_comp_cpu_keys(key, &test);
	if (ret > 0)
		return 0;
	return 1;
}

static noinline int copy_to_sk(struct btrfs_path *path,
			       struct btrfs_key *key,
			       struct btrfs_ioctl_search_key *sk,
			       size_t *buf_size,
			       char __user *ubuf,
			       unsigned long *sk_offset,
			       int *num_found)
{
	u64 found_transid;
	struct extent_buffer *leaf;
	struct btrfs_ioctl_search_header sh;
	struct btrfs_key test;
	unsigned long item_off;
	unsigned long item_len;
	int nritems;
	int i;
	int slot;
	int ret = 0;

	leaf = path->nodes[0];
	slot = path->slots[0];
	nritems = btrfs_header_nritems(leaf);

	if (btrfs_header_generation(leaf) > sk->max_transid) {
		i = nritems;
		goto advance_key;
	}
	found_transid = btrfs_header_generation(leaf);

	for (i = slot; i < nritems; i++) {
		item_off = btrfs_item_ptr_offset(leaf, i);
		item_len = btrfs_item_size_nr(leaf, i);

		btrfs_item_key_to_cpu(leaf, key, i);
		if (!key_in_sk(key, sk))
			continue;

		if (sizeof(sh) + item_len > *buf_size) {
			if (*num_found) {
				ret = 1;
				goto out;
			}

			/*
			 * return one empty item back for v1, which does not
			 * handle -EOVERFLOW
			 */

			*buf_size = sizeof(sh) + item_len;
			item_len = 0;
			ret = -EOVERFLOW;
		}

		if (sizeof(sh) + item_len + *sk_offset > *buf_size) {
			ret = 1;
			goto out;
		}

		sh.objectid = key->objectid;
		sh.offset = key->offset;
		sh.type = key->type;
		sh.len = item_len;
		sh.transid = found_transid;

		/* copy search result header */
		if (copy_to_user(ubuf + *sk_offset, &sh, sizeof(sh))) {
			ret = -EFAULT;
			goto out;
		}

		*sk_offset += sizeof(sh);

		if (item_len) {
			char __user *up = ubuf + *sk_offset;
			/* copy the item */
			if (read_extent_buffer_to_user(leaf, up,
						       item_off, item_len)) {
				ret = -EFAULT;
				goto out;
			}

			*sk_offset += item_len;
		}
		(*num_found)++;

		if (ret) /* -EOVERFLOW from above */
			goto out;

		if (*num_found >= sk->nr_items) {
			ret = 1;
			goto out;
		}
	}
advance_key:
	ret = 0;
	test.objectid = sk->max_objectid;
	test.type = sk->max_type;
	test.offset = sk->max_offset;
	if (btrfs_comp_cpu_keys(key, &test) >= 0)
		ret = 1;
	else if (key->offset < (u64)-1)
		key->offset++;
	else if (key->type < (u8)-1) {
		key->offset = 0;
		key->type++;
	} else if (key->objectid < (u64)-1) {
		key->offset = 0;
		key->type = 0;
		key->objectid++;
	} else
		ret = 1;
out:
	/*
	 *  0: all items from this leaf copied, continue with next
	 *  1: * more items can be copied, but unused buffer is too small
	 *     * all items were found
	 *     Either way, it will stops the loop which iterates to the next
	 *     leaf
	 *  -EOVERFLOW: item was to large for buffer
	 *  -EFAULT: could not copy extent buffer back to userspace
	 */
	return ret;
}

static noinline int search_ioctl(struct inode *inode,
				 struct btrfs_ioctl_search_key *sk,
				 size_t *buf_size,
				 char __user *ubuf)
{
	struct btrfs_fs_info *info = btrfs_sb(inode->i_sb);
	struct btrfs_root *root;
	struct btrfs_key key;
	struct btrfs_path *path;
	int ret;
	int num_found = 0;
	unsigned long sk_offset = 0;

	if (*buf_size < sizeof(struct btrfs_ioctl_search_header)) {
		*buf_size = sizeof(struct btrfs_ioctl_search_header);
		return -EOVERFLOW;
	}

	path = btrfs_alloc_path();
	if (!path)
		return -ENOMEM;

	if (sk->tree_id == 0) {
		/* search the root of the inode that was passed */
		root = BTRFS_I(inode)->root;
	} else {
		key.objectid = sk->tree_id;
		key.type = BTRFS_ROOT_ITEM_KEY;
		key.offset = (u64)-1;
		root = btrfs_read_fs_root_no_name(info, &key);
		if (IS_ERR(root)) {
			btrfs_free_path(path);
			return PTR_ERR(root);
		}
	}

	key.objectid = sk->min_objectid;
	key.type = sk->min_type;
	key.offset = sk->min_offset;

	while (1) {
		ret = btrfs_search_forward(root, &key, path, sk->min_transid);
		if (ret != 0) {
			if (ret > 0)
				ret = 0;
			goto err;
		}
		ret = copy_to_sk(path, &key, sk, buf_size, ubuf,
				 &sk_offset, &num_found);
		btrfs_release_path(path);
		if (ret)
			break;

	}
	if (ret > 0)
		ret = 0;
err:
	sk->nr_items = num_found;
	btrfs_free_path(path);
	return ret;
}

static noinline int btrfs_ioctl_tree_search(struct file *file,
					   void __user *argp)
{
	struct btrfs_ioctl_search_args __user *uargs;
	struct btrfs_ioctl_search_key sk;
	struct inode *inode;
	int ret;
	size_t buf_size;

	if (!capable(CAP_SYS_ADMIN))
		return -EPERM;

	uargs = (struct btrfs_ioctl_search_args __user *)argp;

	if (copy_from_user(&sk, &uargs->key, sizeof(sk)))
		return -EFAULT;

	buf_size = sizeof(uargs->buf);

	inode = file_inode(file);
	ret = search_ioctl(inode, &sk, &buf_size, uargs->buf);

	/*
	 * In the origin implementation an overflow is handled by returning a
	 * search header with a len of zero, so reset ret.
	 */
	if (ret == -EOVERFLOW)
		ret = 0;

	if (ret == 0 && copy_to_user(&uargs->key, &sk, sizeof(sk)))
		ret = -EFAULT;
	return ret;
}

static noinline int btrfs_ioctl_tree_search_v2(struct file *file,
					       void __user *argp)
{
	struct btrfs_ioctl_search_args_v2 __user *uarg;
	struct btrfs_ioctl_search_args_v2 args;
	struct inode *inode;
	int ret;
	size_t buf_size;
	const size_t buf_limit = SZ_16M;

	if (!capable(CAP_SYS_ADMIN))
		return -EPERM;

	/* copy search header and buffer size */
	uarg = (struct btrfs_ioctl_search_args_v2 __user *)argp;
	if (copy_from_user(&args, uarg, sizeof(args)))
		return -EFAULT;

	buf_size = args.buf_size;

	/* limit result size to 16MB */
	if (buf_size > buf_limit)
		buf_size = buf_limit;

	inode = file_inode(file);
	ret = search_ioctl(inode, &args.key, &buf_size,
			   (char __user *)(&uarg->buf[0]));
	if (ret == 0 && copy_to_user(&uarg->key, &args.key, sizeof(args.key)))
		ret = -EFAULT;
	else if (ret == -EOVERFLOW &&
		copy_to_user(&uarg->buf_size, &buf_size, sizeof(buf_size)))
		ret = -EFAULT;

	return ret;
}

/*
 * Search INODE_REFs to identify path name of 'dirid' directory
 * in a 'tree_id' tree. and sets path name to 'name'.
 */
static noinline int btrfs_search_path_in_tree(struct btrfs_fs_info *info,
				u64 tree_id, u64 dirid, char *name)
{
	struct btrfs_root *root;
	struct btrfs_key key;
	char *ptr;
	int ret = -1;
	int slot;
	int len;
	int total_len = 0;
	struct btrfs_inode_ref *iref;
	struct extent_buffer *l;
	struct btrfs_path *path;

	if (dirid == BTRFS_FIRST_FREE_OBJECTID) {
		name[0]='\0';
		return 0;
	}

	path = btrfs_alloc_path();
	if (!path)
		return -ENOMEM;

	ptr = &name[BTRFS_INO_LOOKUP_PATH_MAX - 1];

	key.objectid = tree_id;
	key.type = BTRFS_ROOT_ITEM_KEY;
	key.offset = (u64)-1;
	root = btrfs_read_fs_root_no_name(info, &key);
	if (IS_ERR(root)) {
		ret = PTR_ERR(root);
		goto out;
	}

	key.objectid = dirid;
	key.type = BTRFS_INODE_REF_KEY;
	key.offset = (u64)-1;

	while (1) {
		ret = btrfs_search_slot(NULL, root, &key, path, 0, 0);
		if (ret < 0)
			goto out;
		else if (ret > 0) {
			ret = btrfs_previous_item(root, path, dirid,
						  BTRFS_INODE_REF_KEY);
			if (ret < 0)
				goto out;
			else if (ret > 0) {
				ret = -ENOENT;
				goto out;
			}
		}

		l = path->nodes[0];
		slot = path->slots[0];
		btrfs_item_key_to_cpu(l, &key, slot);

		iref = btrfs_item_ptr(l, slot, struct btrfs_inode_ref);
		len = btrfs_inode_ref_name_len(l, iref);
		ptr -= len + 1;
		total_len += len + 1;
		if (ptr < name) {
			ret = -ENAMETOOLONG;
			goto out;
		}

		*(ptr + len) = '/';
		read_extent_buffer(l, ptr, (unsigned long)(iref + 1), len);

		if (key.offset == BTRFS_FIRST_FREE_OBJECTID)
			break;

		btrfs_release_path(path);
		key.objectid = key.offset;
		key.offset = (u64)-1;
		dirid = key.objectid;
	}
	memmove(name, ptr, total_len);
	name[total_len] = '\0';
	ret = 0;
out:
	btrfs_free_path(path);
	return ret;
}

static int btrfs_search_path_in_tree_user(struct inode *inode,
				struct btrfs_ioctl_ino_lookup_user_args *args)
{
	struct btrfs_fs_info *fs_info = BTRFS_I(inode)->root->fs_info;
	struct super_block *sb = inode->i_sb;
	struct btrfs_key upper_limit = BTRFS_I(inode)->location;
	u64 treeid = BTRFS_I(inode)->root->root_key.objectid;
	u64 dirid = args->dirid;
	unsigned long item_off;
	unsigned long item_len;
	struct btrfs_inode_ref *iref;
	struct btrfs_root_ref *rref;
	struct btrfs_root *root;
	struct btrfs_path *path;
	struct btrfs_key key, key2;
	struct extent_buffer *leaf;
	struct inode *temp_inode;
	char *ptr;
	int slot;
	int len;
	int total_len = 0;
	int ret;

	path = btrfs_alloc_path();
	if (!path)
		return -ENOMEM;

	/*
	 * If the bottom subvolume does not exist directly under upper_limit,
	 * construct the path in from the bottom up.
	 */
	if (dirid != upper_limit.objectid) {
		ptr = &args->path[BTRFS_INO_LOOKUP_USER_PATH_MAX - 1];

		key.objectid = treeid;
		key.type = BTRFS_ROOT_ITEM_KEY;
		key.offset = (u64)-1;
		root = btrfs_read_fs_root_no_name(fs_info, &key);
		if (IS_ERR(root)) {
			ret = PTR_ERR(root);
			goto out;
		}

		key.objectid = dirid;
		key.type = BTRFS_INODE_REF_KEY;
		key.offset = (u64)-1;
		while (1) {
			ret = btrfs_search_slot(NULL, root, &key, path, 0, 0);
			if (ret < 0) {
				goto out;
			} else if (ret > 0) {
				ret = btrfs_previous_item(root, path, dirid,
							  BTRFS_INODE_REF_KEY);
				if (ret < 0) {
					goto out;
				} else if (ret > 0) {
					ret = -ENOENT;
					goto out;
				}
			}

			leaf = path->nodes[0];
			slot = path->slots[0];
			btrfs_item_key_to_cpu(leaf, &key, slot);

			iref = btrfs_item_ptr(leaf, slot, struct btrfs_inode_ref);
			len = btrfs_inode_ref_name_len(leaf, iref);
			ptr -= len + 1;
			total_len += len + 1;
			if (ptr < args->path) {
				ret = -ENAMETOOLONG;
				goto out;
			}

			*(ptr + len) = '/';
			read_extent_buffer(leaf, ptr,
					(unsigned long)(iref + 1), len);

			/* Check the read+exec permission of this directory */
			ret = btrfs_previous_item(root, path, dirid,
						  BTRFS_INODE_ITEM_KEY);
			if (ret < 0) {
				goto out;
			} else if (ret > 0) {
				ret = -ENOENT;
				goto out;
			}

			leaf = path->nodes[0];
			slot = path->slots[0];
			btrfs_item_key_to_cpu(leaf, &key2, slot);
			if (key2.objectid != dirid) {
				ret = -ENOENT;
				goto out;
			}

			temp_inode = btrfs_iget(sb, &key2, root, NULL);
			if (IS_ERR(temp_inode)) {
				ret = PTR_ERR(temp_inode);
				goto out;
			}
			ret = inode_permission(temp_inode, MAY_READ | MAY_EXEC);
			iput(temp_inode);
			if (ret) {
				ret = -EACCES;
				goto out;
			}

			if (key.offset == upper_limit.objectid)
				break;
			if (key.objectid == BTRFS_FIRST_FREE_OBJECTID) {
				ret = -EACCES;
				goto out;
			}

			btrfs_release_path(path);
			key.objectid = key.offset;
			key.offset = (u64)-1;
			dirid = key.objectid;
		}

		memmove(args->path, ptr, total_len);
		args->path[total_len] = '\0';
		btrfs_release_path(path);
	}

	/* Get the bottom subvolume's name from ROOT_REF */
	root = fs_info->tree_root;
	key.objectid = treeid;
	key.type = BTRFS_ROOT_REF_KEY;
	key.offset = args->treeid;
	ret = btrfs_search_slot(NULL, root, &key, path, 0, 0);
	if (ret < 0) {
		goto out;
	} else if (ret > 0) {
		ret = -ENOENT;
		goto out;
	}

	leaf = path->nodes[0];
	slot = path->slots[0];
	btrfs_item_key_to_cpu(leaf, &key, slot);

	item_off = btrfs_item_ptr_offset(leaf, slot);
	item_len = btrfs_item_size_nr(leaf, slot);
	/* Check if dirid in ROOT_REF corresponds to passed dirid */
	rref = btrfs_item_ptr(leaf, slot, struct btrfs_root_ref);
	if (args->dirid != btrfs_root_ref_dirid(leaf, rref)) {
		ret = -EINVAL;
		goto out;
	}

	/* Copy subvolume's name */
	item_off += sizeof(struct btrfs_root_ref);
	item_len -= sizeof(struct btrfs_root_ref);
	read_extent_buffer(leaf, args->name, item_off, item_len);
	args->name[item_len] = 0;

out:
	btrfs_free_path(path);
	return ret;
}

static noinline int btrfs_ioctl_ino_lookup(struct file *file,
					   void __user *argp)
{
	struct btrfs_ioctl_ino_lookup_args *args;
	struct inode *inode;
	int ret = 0;

	args = memdup_user(argp, sizeof(*args));
	if (IS_ERR(args))
		return PTR_ERR(args);

	inode = file_inode(file);

	/*
	 * Unprivileged query to obtain the containing subvolume root id. The
	 * path is reset so it's consistent with btrfs_search_path_in_tree.
	 */
	if (args->treeid == 0)
		args->treeid = BTRFS_I(inode)->root->root_key.objectid;

	if (args->objectid == BTRFS_FIRST_FREE_OBJECTID) {
		args->name[0] = 0;
		goto out;
	}

	if (!capable(CAP_SYS_ADMIN)) {
		ret = -EPERM;
		goto out;
	}

	ret = btrfs_search_path_in_tree(BTRFS_I(inode)->root->fs_info,
					args->treeid, args->objectid,
					args->name);

out:
	if (ret == 0 && copy_to_user(argp, args, sizeof(*args)))
		ret = -EFAULT;

	kfree(args);
	return ret;
}

/*
 * Version of ino_lookup ioctl (unprivileged)
 *
 * The main differences from ino_lookup ioctl are:
 *
 *   1. Read + Exec permission will be checked using inode_permission() during
 *      path construction. -EACCES will be returned in case of failure.
 *   2. Path construction will be stopped at the inode number which corresponds
 *      to the fd with which this ioctl is called. If constructed path does not
 *      exist under fd's inode, -EACCES will be returned.
 *   3. The name of bottom subvolume is also searched and filled.
 */
static int btrfs_ioctl_ino_lookup_user(struct file *file, void __user *argp)
{
	struct btrfs_ioctl_ino_lookup_user_args *args;
	struct inode *inode;
	int ret;

	args = memdup_user(argp, sizeof(*args));
	if (IS_ERR(args))
		return PTR_ERR(args);

	inode = file_inode(file);

	if (args->dirid == BTRFS_FIRST_FREE_OBJECTID &&
	    BTRFS_I(inode)->location.objectid != BTRFS_FIRST_FREE_OBJECTID) {
		/*
		 * The subvolume does not exist under fd with which this is
		 * called
		 */
		kfree(args);
		return -EACCES;
	}

	ret = btrfs_search_path_in_tree_user(inode, args);

	if (ret == 0 && copy_to_user(argp, args, sizeof(*args)))
		ret = -EFAULT;

	kfree(args);
	return ret;
}

/* Get the subvolume information in BTRFS_ROOT_ITEM and BTRFS_ROOT_BACKREF */
static int btrfs_ioctl_get_subvol_info(struct file *file, void __user *argp)
{
	struct btrfs_ioctl_get_subvol_info_args *subvol_info;
	struct btrfs_fs_info *fs_info;
	struct btrfs_root *root;
	struct btrfs_path *path;
	struct btrfs_key key;
	struct btrfs_root_item *root_item;
	struct btrfs_root_ref *rref;
	struct extent_buffer *leaf;
	unsigned long item_off;
	unsigned long item_len;
	struct inode *inode;
	int slot;
	int ret = 0;

	path = btrfs_alloc_path();
	if (!path)
		return -ENOMEM;

	subvol_info = kzalloc(sizeof(*subvol_info), GFP_KERNEL);
	if (!subvol_info) {
		btrfs_free_path(path);
		return -ENOMEM;
	}

	inode = file_inode(file);
	fs_info = BTRFS_I(inode)->root->fs_info;

	/* Get root_item of inode's subvolume */
	key.objectid = BTRFS_I(inode)->root->root_key.objectid;
	key.type = BTRFS_ROOT_ITEM_KEY;
	key.offset = (u64)-1;
	root = btrfs_read_fs_root_no_name(fs_info, &key);
	if (IS_ERR(root)) {
		ret = PTR_ERR(root);
		goto out;
	}
	root_item = &root->root_item;

	subvol_info->treeid = key.objectid;

	subvol_info->generation = btrfs_root_generation(root_item);
	subvol_info->flags = btrfs_root_flags(root_item);

	memcpy(subvol_info->uuid, root_item->uuid, BTRFS_UUID_SIZE);
	memcpy(subvol_info->parent_uuid, root_item->parent_uuid,
						    BTRFS_UUID_SIZE);
	memcpy(subvol_info->received_uuid, root_item->received_uuid,
						    BTRFS_UUID_SIZE);

	subvol_info->ctransid = btrfs_root_ctransid(root_item);
	subvol_info->ctime.sec = btrfs_stack_timespec_sec(&root_item->ctime);
	subvol_info->ctime.nsec = btrfs_stack_timespec_nsec(&root_item->ctime);

	subvol_info->otransid = btrfs_root_otransid(root_item);
	subvol_info->otime.sec = btrfs_stack_timespec_sec(&root_item->otime);
	subvol_info->otime.nsec = btrfs_stack_timespec_nsec(&root_item->otime);

	subvol_info->stransid = btrfs_root_stransid(root_item);
	subvol_info->stime.sec = btrfs_stack_timespec_sec(&root_item->stime);
	subvol_info->stime.nsec = btrfs_stack_timespec_nsec(&root_item->stime);

	subvol_info->rtransid = btrfs_root_rtransid(root_item);
	subvol_info->rtime.sec = btrfs_stack_timespec_sec(&root_item->rtime);
	subvol_info->rtime.nsec = btrfs_stack_timespec_nsec(&root_item->rtime);

	if (key.objectid != BTRFS_FS_TREE_OBJECTID) {
		/* Search root tree for ROOT_BACKREF of this subvolume */
		root = fs_info->tree_root;

		key.type = BTRFS_ROOT_BACKREF_KEY;
		key.offset = 0;
		ret = btrfs_search_slot(NULL, root, &key, path, 0, 0);
		if (ret < 0) {
			goto out;
		} else if (path->slots[0] >=
			   btrfs_header_nritems(path->nodes[0])) {
			ret = btrfs_next_leaf(root, path);
			if (ret < 0) {
				goto out;
			} else if (ret > 0) {
				ret = -EUCLEAN;
				goto out;
			}
		}

		leaf = path->nodes[0];
		slot = path->slots[0];
		btrfs_item_key_to_cpu(leaf, &key, slot);
		if (key.objectid == subvol_info->treeid &&
		    key.type == BTRFS_ROOT_BACKREF_KEY) {
			subvol_info->parent_id = key.offset;

			rref = btrfs_item_ptr(leaf, slot, struct btrfs_root_ref);
			subvol_info->dirid = btrfs_root_ref_dirid(leaf, rref);

			item_off = btrfs_item_ptr_offset(leaf, slot)
					+ sizeof(struct btrfs_root_ref);
			item_len = btrfs_item_size_nr(leaf, slot)
					- sizeof(struct btrfs_root_ref);
			read_extent_buffer(leaf, subvol_info->name,
					   item_off, item_len);
		} else {
			ret = -ENOENT;
			goto out;
		}
	}

	if (copy_to_user(argp, subvol_info, sizeof(*subvol_info)))
		ret = -EFAULT;

out:
	btrfs_free_path(path);
	kzfree(subvol_info);
	return ret;
}

/*
 * Return ROOT_REF information of the subvolume containing this inode
 * except the subvolume name.
 */
static int btrfs_ioctl_get_subvol_rootref(struct file *file, void __user *argp)
{
	struct btrfs_ioctl_get_subvol_rootref_args *rootrefs;
	struct btrfs_root_ref *rref;
	struct btrfs_root *root;
	struct btrfs_path *path;
	struct btrfs_key key;
	struct extent_buffer *leaf;
	struct inode *inode;
	u64 objectid;
	int slot;
	int ret;
	u8 found;

	path = btrfs_alloc_path();
	if (!path)
		return -ENOMEM;

	rootrefs = memdup_user(argp, sizeof(*rootrefs));
	if (IS_ERR(rootrefs)) {
		btrfs_free_path(path);
		return PTR_ERR(rootrefs);
	}

	inode = file_inode(file);
	root = BTRFS_I(inode)->root->fs_info->tree_root;
	objectid = BTRFS_I(inode)->root->root_key.objectid;

	key.objectid = objectid;
	key.type = BTRFS_ROOT_REF_KEY;
	key.offset = rootrefs->min_treeid;
	found = 0;

	ret = btrfs_search_slot(NULL, root, &key, path, 0, 0);
	if (ret < 0) {
		goto out;
	} else if (path->slots[0] >=
		   btrfs_header_nritems(path->nodes[0])) {
		ret = btrfs_next_leaf(root, path);
		if (ret < 0) {
			goto out;
		} else if (ret > 0) {
			ret = -EUCLEAN;
			goto out;
		}
	}
	while (1) {
		leaf = path->nodes[0];
		slot = path->slots[0];

		btrfs_item_key_to_cpu(leaf, &key, slot);
		if (key.objectid != objectid || key.type != BTRFS_ROOT_REF_KEY) {
			ret = 0;
			goto out;
		}

		if (found == BTRFS_MAX_ROOTREF_BUFFER_NUM) {
			ret = -EOVERFLOW;
			goto out;
		}

		rref = btrfs_item_ptr(leaf, slot, struct btrfs_root_ref);
		rootrefs->rootref[found].treeid = key.offset;
		rootrefs->rootref[found].dirid =
				  btrfs_root_ref_dirid(leaf, rref);
		found++;

		ret = btrfs_next_item(root, path);
		if (ret < 0) {
			goto out;
		} else if (ret > 0) {
			ret = -EUCLEAN;
			goto out;
		}
	}

out:
	if (!ret || ret == -EOVERFLOW) {
		rootrefs->num_items = found;
		/* update min_treeid for next search */
		if (found)
			rootrefs->min_treeid =
				rootrefs->rootref[found - 1].treeid + 1;
		if (copy_to_user(argp, rootrefs, sizeof(*rootrefs)))
			ret = -EFAULT;
	}

	kfree(rootrefs);
	btrfs_free_path(path);

	return ret;
}

static noinline int btrfs_ioctl_snap_destroy(struct file *file,
					     void __user *arg)
{
	struct dentry *parent = file->f_path.dentry;
	struct btrfs_fs_info *fs_info = btrfs_sb(parent->d_sb);
	struct dentry *dentry;
	struct inode *dir = d_inode(parent);
	struct inode *inode;
	struct btrfs_root *root = BTRFS_I(dir)->root;
	struct btrfs_root *dest = NULL;
	struct btrfs_ioctl_vol_args *vol_args;
	int namelen;
	int err = 0;

	if (!S_ISDIR(dir->i_mode))
		return -ENOTDIR;

	vol_args = memdup_user(arg, sizeof(*vol_args));
	if (IS_ERR(vol_args))
		return PTR_ERR(vol_args);

	vol_args->name[BTRFS_PATH_NAME_MAX] = '\0';
	namelen = strlen(vol_args->name);
	if (strchr(vol_args->name, '/') ||
	    strncmp(vol_args->name, "..", namelen) == 0) {
		err = -EINVAL;
		goto out;
	}

	err = mnt_want_write_file(file);
	if (err)
		goto out;


	err = down_write_killable_nested(&dir->i_rwsem, I_MUTEX_PARENT);
	if (err == -EINTR)
		goto out_drop_write;
	dentry = lookup_one_len(vol_args->name, parent, namelen);
	if (IS_ERR(dentry)) {
		err = PTR_ERR(dentry);
		goto out_unlock_dir;
	}

	if (d_really_is_negative(dentry)) {
		err = -ENOENT;
		goto out_dput;
	}

	inode = d_inode(dentry);
	dest = BTRFS_I(inode)->root;
	if (!capable(CAP_SYS_ADMIN)) {
		/*
		 * Regular user.  Only allow this with a special mount
		 * option, when the user has write+exec access to the
		 * subvol root, and when rmdir(2) would have been
		 * allowed.
		 *
		 * Note that this is _not_ check that the subvol is
		 * empty or doesn't contain data that we wouldn't
		 * otherwise be able to delete.
		 *
		 * Users who want to delete empty subvols should try
		 * rmdir(2).
		 */
		err = -EPERM;
		if (!btrfs_test_opt(fs_info, USER_SUBVOL_RM_ALLOWED))
			goto out_dput;

		/*
		 * Do not allow deletion if the parent dir is the same
		 * as the dir to be deleted.  That means the ioctl
		 * must be called on the dentry referencing the root
		 * of the subvol, not a random directory contained
		 * within it.
		 */
		err = -EINVAL;
		if (root == dest)
			goto out_dput;

		err = inode_permission(inode, MAY_WRITE | MAY_EXEC);
		if (err)
			goto out_dput;
	}

	/* check if subvolume may be deleted by a user */
	err = btrfs_may_delete(dir, dentry, 1);
	if (err)
		goto out_dput;

	if (btrfs_ino(BTRFS_I(inode)) != BTRFS_FIRST_FREE_OBJECTID) {
		err = -EINVAL;
		goto out_dput;
	}

	inode_lock(inode);
	err = btrfs_delete_subvolume(dir, dentry);
	inode_unlock(inode);
	if (!err)
		d_delete(dentry);

out_dput:
	dput(dentry);
out_unlock_dir:
	inode_unlock(dir);
out_drop_write:
	mnt_drop_write_file(file);
out:
	kfree(vol_args);
	return err;
}

static int btrfs_ioctl_defrag(struct file *file, void __user *argp)
{
	struct inode *inode = file_inode(file);
	struct btrfs_root *root = BTRFS_I(inode)->root;
	struct btrfs_ioctl_defrag_range_args *range;
	int ret;

	ret = mnt_want_write_file(file);
	if (ret)
		return ret;

	if (btrfs_root_readonly(root)) {
		ret = -EROFS;
		goto out;
	}

	switch (inode->i_mode & S_IFMT) {
	case S_IFDIR:
		if (!capable(CAP_SYS_ADMIN)) {
			ret = -EPERM;
			goto out;
		}
		ret = btrfs_defrag_root(root);
		break;
	case S_IFREG:
		/*
		 * Note that this does not check the file descriptor for write
		 * access. This prevents defragmenting executables that are
		 * running and allows defrag on files open in read-only mode.
		 */
		if (!capable(CAP_SYS_ADMIN) &&
		    inode_permission(inode, MAY_WRITE)) {
			ret = -EPERM;
			goto out;
		}

		range = kzalloc(sizeof(*range), GFP_KERNEL);
		if (!range) {
			ret = -ENOMEM;
			goto out;
		}

		if (argp) {
			if (copy_from_user(range, argp,
					   sizeof(*range))) {
				ret = -EFAULT;
				kfree(range);
				goto out;
			}
			/* compression requires us to start the IO */
			if ((range->flags & BTRFS_DEFRAG_RANGE_COMPRESS)) {
				range->flags |= BTRFS_DEFRAG_RANGE_START_IO;
				range->extent_thresh = (u32)-1;
			}
		} else {
			/* the rest are all set to zero by kzalloc */
			range->len = (u64)-1;
		}
		ret = btrfs_defrag_file(file_inode(file), file,
					range, BTRFS_OLDEST_GENERATION, 0);
		if (ret > 0)
			ret = 0;
		kfree(range);
		break;
	default:
		ret = -EINVAL;
	}
out:
	mnt_drop_write_file(file);
	return ret;
}

static long btrfs_ioctl_add_dev(struct btrfs_fs_info *fs_info, void __user *arg)
{
	struct btrfs_ioctl_vol_args *vol_args;
	int ret;

	if (!capable(CAP_SYS_ADMIN))
		return -EPERM;

	if (test_and_set_bit(BTRFS_FS_EXCL_OP, &fs_info->flags))
		return BTRFS_ERROR_DEV_EXCL_RUN_IN_PROGRESS;

	vol_args = memdup_user(arg, sizeof(*vol_args));
	if (IS_ERR(vol_args)) {
		ret = PTR_ERR(vol_args);
		goto out;
	}

	vol_args->name[BTRFS_PATH_NAME_MAX] = '\0';
	ret = btrfs_init_new_device(fs_info, vol_args->name);

	if (!ret)
		btrfs_info(fs_info, "disk added %s", vol_args->name);

	kfree(vol_args);
out:
	clear_bit(BTRFS_FS_EXCL_OP, &fs_info->flags);
	return ret;
}

static long btrfs_ioctl_rm_dev_v2(struct file *file, void __user *arg)
{
	struct inode *inode = file_inode(file);
	struct btrfs_fs_info *fs_info = btrfs_sb(inode->i_sb);
	struct btrfs_ioctl_vol_args_v2 *vol_args;
	int ret;

	if (!capable(CAP_SYS_ADMIN))
		return -EPERM;

	ret = mnt_want_write_file(file);
	if (ret)
		return ret;

	vol_args = memdup_user(arg, sizeof(*vol_args));
	if (IS_ERR(vol_args)) {
		ret = PTR_ERR(vol_args);
		goto err_drop;
	}

	/* Check for compatibility reject unknown flags */
	if (vol_args->flags & ~BTRFS_VOL_ARG_V2_FLAGS_SUPPORTED) {
		ret = -EOPNOTSUPP;
		goto out;
	}

	if (test_and_set_bit(BTRFS_FS_EXCL_OP, &fs_info->flags)) {
		ret = BTRFS_ERROR_DEV_EXCL_RUN_IN_PROGRESS;
		goto out;
	}

	if (vol_args->flags & BTRFS_DEVICE_SPEC_BY_ID) {
		ret = btrfs_rm_device(fs_info, NULL, vol_args->devid);
	} else {
		vol_args->name[BTRFS_SUBVOL_NAME_MAX] = '\0';
		ret = btrfs_rm_device(fs_info, vol_args->name, 0);
	}
	clear_bit(BTRFS_FS_EXCL_OP, &fs_info->flags);

	if (!ret) {
		if (vol_args->flags & BTRFS_DEVICE_SPEC_BY_ID)
			btrfs_info(fs_info, "device deleted: id %llu",
					vol_args->devid);
		else
			btrfs_info(fs_info, "device deleted: %s",
					vol_args->name);
	}
out:
	kfree(vol_args);
err_drop:
	mnt_drop_write_file(file);
	return ret;
}

static long btrfs_ioctl_rm_dev(struct file *file, void __user *arg)
{
	struct inode *inode = file_inode(file);
	struct btrfs_fs_info *fs_info = btrfs_sb(inode->i_sb);
	struct btrfs_ioctl_vol_args *vol_args;
	int ret;

	if (!capable(CAP_SYS_ADMIN))
		return -EPERM;

	ret = mnt_want_write_file(file);
	if (ret)
		return ret;

	if (test_and_set_bit(BTRFS_FS_EXCL_OP, &fs_info->flags)) {
		ret = BTRFS_ERROR_DEV_EXCL_RUN_IN_PROGRESS;
		goto out_drop_write;
	}

	vol_args = memdup_user(arg, sizeof(*vol_args));
	if (IS_ERR(vol_args)) {
		ret = PTR_ERR(vol_args);
		goto out;
	}

	vol_args->name[BTRFS_PATH_NAME_MAX] = '\0';
	ret = btrfs_rm_device(fs_info, vol_args->name, 0);

	if (!ret)
		btrfs_info(fs_info, "disk deleted %s", vol_args->name);
	kfree(vol_args);
out:
	clear_bit(BTRFS_FS_EXCL_OP, &fs_info->flags);
out_drop_write:
	mnt_drop_write_file(file);

	return ret;
}

static long btrfs_ioctl_fs_info(struct btrfs_fs_info *fs_info,
				void __user *arg)
{
	struct btrfs_ioctl_fs_info_args *fi_args;
	struct btrfs_device *device;
	struct btrfs_fs_devices *fs_devices = fs_info->fs_devices;
	int ret = 0;

	fi_args = kzalloc(sizeof(*fi_args), GFP_KERNEL);
	if (!fi_args)
		return -ENOMEM;

	rcu_read_lock();
	fi_args->num_devices = fs_devices->num_devices;

	list_for_each_entry_rcu(device, &fs_devices->devices, dev_list) {
		if (device->devid > fi_args->max_id)
			fi_args->max_id = device->devid;
	}
	rcu_read_unlock();

	memcpy(&fi_args->fsid, fs_devices->fsid, sizeof(fi_args->fsid));
	fi_args->nodesize = fs_info->nodesize;
	fi_args->sectorsize = fs_info->sectorsize;
	fi_args->clone_alignment = fs_info->sectorsize;

	if (copy_to_user(arg, fi_args, sizeof(*fi_args)))
		ret = -EFAULT;

	kfree(fi_args);
	return ret;
}

static long btrfs_ioctl_dev_info(struct btrfs_fs_info *fs_info,
				 void __user *arg)
{
	struct btrfs_ioctl_dev_info_args *di_args;
	struct btrfs_device *dev;
	int ret = 0;
	char *s_uuid = NULL;

	di_args = memdup_user(arg, sizeof(*di_args));
	if (IS_ERR(di_args))
		return PTR_ERR(di_args);

	if (!btrfs_is_empty_uuid(di_args->uuid))
		s_uuid = di_args->uuid;

	rcu_read_lock();
	dev = btrfs_find_device(fs_info->fs_devices, di_args->devid, s_uuid,
				NULL, true);

	if (!dev) {
		ret = -ENODEV;
		goto out;
	}

	di_args->devid = dev->devid;
	di_args->bytes_used = btrfs_device_get_bytes_used(dev);
	di_args->total_bytes = btrfs_device_get_total_bytes(dev);
	memcpy(di_args->uuid, dev->uuid, sizeof(di_args->uuid));
	if (dev->name) {
		strncpy(di_args->path, rcu_str_deref(dev->name),
				sizeof(di_args->path) - 1);
		di_args->path[sizeof(di_args->path) - 1] = 0;
	} else {
		di_args->path[0] = '\0';
	}

out:
	rcu_read_unlock();
	if (ret == 0 && copy_to_user(arg, di_args, sizeof(*di_args)))
		ret = -EFAULT;

	kfree(di_args);
	return ret;
}

static void btrfs_double_extent_unlock(struct inode *inode1, u64 loff1,
				       struct inode *inode2, u64 loff2, u64 len)
{
	unlock_extent(&BTRFS_I(inode1)->io_tree, loff1, loff1 + len - 1);
	unlock_extent(&BTRFS_I(inode2)->io_tree, loff2, loff2 + len - 1);
}

static void btrfs_double_extent_lock(struct inode *inode1, u64 loff1,
				     struct inode *inode2, u64 loff2, u64 len)
{
	if (inode1 < inode2) {
		swap(inode1, inode2);
		swap(loff1, loff2);
	} else if (inode1 == inode2 && loff2 < loff1) {
		swap(loff1, loff2);
	}
	lock_extent(&BTRFS_I(inode1)->io_tree, loff1, loff1 + len - 1);
	lock_extent(&BTRFS_I(inode2)->io_tree, loff2, loff2 + len - 1);
}

static int btrfs_extent_same_range(struct inode *src, u64 loff, u64 len,
				   struct inode *dst, u64 dst_loff)
{
	int ret;

	/*
	 * Lock destination range to serialize with concurrent readpages() and
	 * source range to serialize with relocation.
	 */
	btrfs_double_extent_lock(src, loff, dst, dst_loff, len);
	ret = btrfs_clone(src, dst, loff, len, len, dst_loff, 1);
	btrfs_double_extent_unlock(src, loff, dst, dst_loff, len);

	return ret;
}

#define BTRFS_MAX_DEDUPE_LEN	SZ_16M

static int btrfs_extent_same(struct inode *src, u64 loff, u64 olen,
			     struct inode *dst, u64 dst_loff)
{
	int ret;
	u64 i, tail_len, chunk_count;
	struct btrfs_root *root_dst = BTRFS_I(dst)->root;

<<<<<<< HEAD
=======
	spin_lock(&root_dst->root_item_lock);
	if (root_dst->send_in_progress) {
		btrfs_warn_rl(root_dst->fs_info,
"cannot deduplicate to root %llu while send operations are using it (%d in progress)",
			      root_dst->root_key.objectid,
			      root_dst->send_in_progress);
		spin_unlock(&root_dst->root_item_lock);
		return -EAGAIN;
	}
	root_dst->dedupe_in_progress++;
	spin_unlock(&root_dst->root_item_lock);

>>>>>>> 0ecfebd2
	tail_len = olen % BTRFS_MAX_DEDUPE_LEN;
	chunk_count = div_u64(olen, BTRFS_MAX_DEDUPE_LEN);

	for (i = 0; i < chunk_count; i++) {
		ret = btrfs_extent_same_range(src, loff, BTRFS_MAX_DEDUPE_LEN,
					      dst, dst_loff);
		if (ret)
<<<<<<< HEAD
			return ret;
=======
			goto out;
>>>>>>> 0ecfebd2

		loff += BTRFS_MAX_DEDUPE_LEN;
		dst_loff += BTRFS_MAX_DEDUPE_LEN;
	}

	if (tail_len > 0)
		ret = btrfs_extent_same_range(src, loff, tail_len, dst,
					      dst_loff);
<<<<<<< HEAD
=======
out:
	spin_lock(&root_dst->root_item_lock);
	root_dst->dedupe_in_progress--;
	spin_unlock(&root_dst->root_item_lock);
>>>>>>> 0ecfebd2

	return ret;
}

static int clone_finish_inode_update(struct btrfs_trans_handle *trans,
				     struct inode *inode,
				     u64 endoff,
				     const u64 destoff,
				     const u64 olen,
				     int no_time_update)
{
	struct btrfs_root *root = BTRFS_I(inode)->root;
	int ret;

	inode_inc_iversion(inode);
	if (!no_time_update)
		inode->i_mtime = inode->i_ctime = current_time(inode);
	/*
	 * We round up to the block size at eof when determining which
	 * extents to clone above, but shouldn't round up the file size.
	 */
	if (endoff > destoff + olen)
		endoff = destoff + olen;
	if (endoff > inode->i_size)
		btrfs_i_size_write(BTRFS_I(inode), endoff);

	ret = btrfs_update_inode(trans, root, inode);
	if (ret) {
		btrfs_abort_transaction(trans, ret);
		btrfs_end_transaction(trans);
		goto out;
	}
	ret = btrfs_end_transaction(trans);
out:
	return ret;
}

static void clone_update_extent_map(struct btrfs_inode *inode,
				    const struct btrfs_trans_handle *trans,
				    const struct btrfs_path *path,
				    const u64 hole_offset,
				    const u64 hole_len)
{
	struct extent_map_tree *em_tree = &inode->extent_tree;
	struct extent_map *em;
	int ret;

	em = alloc_extent_map();
	if (!em) {
		set_bit(BTRFS_INODE_NEEDS_FULL_SYNC, &inode->runtime_flags);
		return;
	}

	if (path) {
		struct btrfs_file_extent_item *fi;

		fi = btrfs_item_ptr(path->nodes[0], path->slots[0],
				    struct btrfs_file_extent_item);
		btrfs_extent_item_to_extent_map(inode, path, fi, false, em);
		em->generation = -1;
		if (btrfs_file_extent_type(path->nodes[0], fi) ==
		    BTRFS_FILE_EXTENT_INLINE)
			set_bit(BTRFS_INODE_NEEDS_FULL_SYNC,
					&inode->runtime_flags);
	} else {
		em->start = hole_offset;
		em->len = hole_len;
		em->ram_bytes = em->len;
		em->orig_start = hole_offset;
		em->block_start = EXTENT_MAP_HOLE;
		em->block_len = 0;
		em->orig_block_len = 0;
		em->compress_type = BTRFS_COMPRESS_NONE;
		em->generation = trans->transid;
	}

	while (1) {
		write_lock(&em_tree->lock);
		ret = add_extent_mapping(em_tree, em, 1);
		write_unlock(&em_tree->lock);
		if (ret != -EEXIST) {
			free_extent_map(em);
			break;
		}
		btrfs_drop_extent_cache(inode, em->start,
					em->start + em->len - 1, 0);
	}

	if (ret)
		set_bit(BTRFS_INODE_NEEDS_FULL_SYNC, &inode->runtime_flags);
}

/*
 * Make sure we do not end up inserting an inline extent into a file that has
 * already other (non-inline) extents. If a file has an inline extent it can
 * not have any other extents and the (single) inline extent must start at the
 * file offset 0. Failing to respect these rules will lead to file corruption,
 * resulting in EIO errors on read/write operations, hitting BUG_ON's in mm, etc
 *
 * We can have extents that have been already written to disk or we can have
 * dirty ranges still in delalloc, in which case the extent maps and items are
 * created only when we run delalloc, and the delalloc ranges might fall outside
 * the range we are currently locking in the inode's io tree. So we check the
 * inode's i_size because of that (i_size updates are done while holding the
 * i_mutex, which we are holding here).
 * We also check to see if the inode has a size not greater than "datal" but has
 * extents beyond it, due to an fallocate with FALLOC_FL_KEEP_SIZE (and we are
 * protected against such concurrent fallocate calls by the i_mutex).
 *
 * If the file has no extents but a size greater than datal, do not allow the
 * copy because we would need turn the inline extent into a non-inline one (even
 * with NO_HOLES enabled). If we find our destination inode only has one inline
 * extent, just overwrite it with the source inline extent if its size is less
 * than the source extent's size, or we could copy the source inline extent's
 * data into the destination inode's inline extent if the later is greater then
 * the former.
 */
static int clone_copy_inline_extent(struct inode *dst,
				    struct btrfs_trans_handle *trans,
				    struct btrfs_path *path,
				    struct btrfs_key *new_key,
				    const u64 drop_start,
				    const u64 datal,
				    const u64 skip,
				    const u64 size,
				    char *inline_data)
{
	struct btrfs_fs_info *fs_info = btrfs_sb(dst->i_sb);
	struct btrfs_root *root = BTRFS_I(dst)->root;
	const u64 aligned_end = ALIGN(new_key->offset + datal,
				      fs_info->sectorsize);
	int ret;
	struct btrfs_key key;

	if (new_key->offset > 0)
		return -EOPNOTSUPP;

	key.objectid = btrfs_ino(BTRFS_I(dst));
	key.type = BTRFS_EXTENT_DATA_KEY;
	key.offset = 0;
	ret = btrfs_search_slot(NULL, root, &key, path, 0, 0);
	if (ret < 0) {
		return ret;
	} else if (ret > 0) {
		if (path->slots[0] >= btrfs_header_nritems(path->nodes[0])) {
			ret = btrfs_next_leaf(root, path);
			if (ret < 0)
				return ret;
			else if (ret > 0)
				goto copy_inline_extent;
		}
		btrfs_item_key_to_cpu(path->nodes[0], &key, path->slots[0]);
		if (key.objectid == btrfs_ino(BTRFS_I(dst)) &&
		    key.type == BTRFS_EXTENT_DATA_KEY) {
			ASSERT(key.offset > 0);
			return -EOPNOTSUPP;
		}
	} else if (i_size_read(dst) <= datal) {
		struct btrfs_file_extent_item *ei;
		u64 ext_len;

		/*
		 * If the file size is <= datal, make sure there are no other
		 * extents following (can happen do to an fallocate call with
		 * the flag FALLOC_FL_KEEP_SIZE).
		 */
		ei = btrfs_item_ptr(path->nodes[0], path->slots[0],
				    struct btrfs_file_extent_item);
		/*
		 * If it's an inline extent, it can not have other extents
		 * following it.
		 */
		if (btrfs_file_extent_type(path->nodes[0], ei) ==
		    BTRFS_FILE_EXTENT_INLINE)
			goto copy_inline_extent;

		ext_len = btrfs_file_extent_num_bytes(path->nodes[0], ei);
		if (ext_len > aligned_end)
			return -EOPNOTSUPP;

		ret = btrfs_next_item(root, path);
		if (ret < 0) {
			return ret;
		} else if (ret == 0) {
			btrfs_item_key_to_cpu(path->nodes[0], &key,
					      path->slots[0]);
			if (key.objectid == btrfs_ino(BTRFS_I(dst)) &&
			    key.type == BTRFS_EXTENT_DATA_KEY)
				return -EOPNOTSUPP;
		}
	}

copy_inline_extent:
	/*
	 * We have no extent items, or we have an extent at offset 0 which may
	 * or may not be inlined. All these cases are dealt the same way.
	 */
	if (i_size_read(dst) > datal) {
		/*
		 * If the destination inode has an inline extent...
		 * This would require copying the data from the source inline
		 * extent into the beginning of the destination's inline extent.
		 * But this is really complex, both extents can be compressed
		 * or just one of them, which would require decompressing and
		 * re-compressing data (which could increase the new compressed
		 * size, not allowing the compressed data to fit anymore in an
		 * inline extent).
		 * So just don't support this case for now (it should be rare,
		 * we are not really saving space when cloning inline extents).
		 */
		return -EOPNOTSUPP;
	}

	btrfs_release_path(path);
	ret = btrfs_drop_extents(trans, root, dst, drop_start, aligned_end, 1);
	if (ret)
		return ret;
	ret = btrfs_insert_empty_item(trans, root, path, new_key, size);
	if (ret)
		return ret;

	if (skip) {
		const u32 start = btrfs_file_extent_calc_inline_size(0);

		memmove(inline_data + start, inline_data + start + skip, datal);
	}

	write_extent_buffer(path->nodes[0], inline_data,
			    btrfs_item_ptr_offset(path->nodes[0],
						  path->slots[0]),
			    size);
	inode_add_bytes(dst, datal);

	return 0;
}

/**
 * btrfs_clone() - clone a range from inode file to another
 *
 * @src: Inode to clone from
 * @inode: Inode to clone to
 * @off: Offset within source to start clone from
 * @olen: Original length, passed by user, of range to clone
 * @olen_aligned: Block-aligned value of olen
 * @destoff: Offset within @inode to start clone
 * @no_time_update: Whether to update mtime/ctime on the target inode
 */
static int btrfs_clone(struct inode *src, struct inode *inode,
		       const u64 off, const u64 olen, const u64 olen_aligned,
		       const u64 destoff, int no_time_update)
{
	struct btrfs_fs_info *fs_info = btrfs_sb(inode->i_sb);
	struct btrfs_root *root = BTRFS_I(inode)->root;
	struct btrfs_path *path = NULL;
	struct extent_buffer *leaf;
	struct btrfs_trans_handle *trans;
	char *buf = NULL;
	struct btrfs_key key;
	u32 nritems;
	int slot;
	int ret;
	const u64 len = olen_aligned;
	u64 last_dest_end = destoff;

	ret = -ENOMEM;
	buf = kvmalloc(fs_info->nodesize, GFP_KERNEL);
	if (!buf)
		return ret;

	path = btrfs_alloc_path();
	if (!path) {
		kvfree(buf);
		return ret;
	}

	path->reada = READA_FORWARD;
	/* clone data */
	key.objectid = btrfs_ino(BTRFS_I(src));
	key.type = BTRFS_EXTENT_DATA_KEY;
	key.offset = off;

	while (1) {
		u64 next_key_min_offset = key.offset + 1;

		/*
		 * note the key will change type as we walk through the
		 * tree.
		 */
		path->leave_spinning = 1;
		ret = btrfs_search_slot(NULL, BTRFS_I(src)->root, &key, path,
				0, 0);
		if (ret < 0)
			goto out;
		/*
		 * First search, if no extent item that starts at offset off was
		 * found but the previous item is an extent item, it's possible
		 * it might overlap our target range, therefore process it.
		 */
		if (key.offset == off && ret > 0 && path->slots[0] > 0) {
			btrfs_item_key_to_cpu(path->nodes[0], &key,
					      path->slots[0] - 1);
			if (key.type == BTRFS_EXTENT_DATA_KEY)
				path->slots[0]--;
		}

		nritems = btrfs_header_nritems(path->nodes[0]);
process_slot:
		if (path->slots[0] >= nritems) {
			ret = btrfs_next_leaf(BTRFS_I(src)->root, path);
			if (ret < 0)
				goto out;
			if (ret > 0)
				break;
			nritems = btrfs_header_nritems(path->nodes[0]);
		}
		leaf = path->nodes[0];
		slot = path->slots[0];

		btrfs_item_key_to_cpu(leaf, &key, slot);
		if (key.type > BTRFS_EXTENT_DATA_KEY ||
		    key.objectid != btrfs_ino(BTRFS_I(src)))
			break;

		if (key.type == BTRFS_EXTENT_DATA_KEY) {
			struct btrfs_file_extent_item *extent;
			int type;
			u32 size;
			struct btrfs_key new_key;
			u64 disko = 0, diskl = 0;
			u64 datao = 0, datal = 0;
			u8 comp;
			u64 drop_start;

			extent = btrfs_item_ptr(leaf, slot,
						struct btrfs_file_extent_item);
			comp = btrfs_file_extent_compression(leaf, extent);
			type = btrfs_file_extent_type(leaf, extent);
			if (type == BTRFS_FILE_EXTENT_REG ||
			    type == BTRFS_FILE_EXTENT_PREALLOC) {
				disko = btrfs_file_extent_disk_bytenr(leaf,
								      extent);
				diskl = btrfs_file_extent_disk_num_bytes(leaf,
								 extent);
				datao = btrfs_file_extent_offset(leaf, extent);
				datal = btrfs_file_extent_num_bytes(leaf,
								    extent);
			} else if (type == BTRFS_FILE_EXTENT_INLINE) {
				/* take upper bound, may be compressed */
				datal = btrfs_file_extent_ram_bytes(leaf,
								    extent);
			}

			/*
			 * The first search might have left us at an extent
			 * item that ends before our target range's start, can
			 * happen if we have holes and NO_HOLES feature enabled.
			 */
			if (key.offset + datal <= off) {
				path->slots[0]++;
				goto process_slot;
			} else if (key.offset >= off + len) {
				break;
			}
			next_key_min_offset = key.offset + datal;
			size = btrfs_item_size_nr(leaf, slot);
			read_extent_buffer(leaf, buf,
					   btrfs_item_ptr_offset(leaf, slot),
					   size);

			btrfs_release_path(path);
			path->leave_spinning = 0;

			memcpy(&new_key, &key, sizeof(new_key));
			new_key.objectid = btrfs_ino(BTRFS_I(inode));
			if (off <= key.offset)
				new_key.offset = key.offset + destoff - off;
			else
				new_key.offset = destoff;

			/*
			 * Deal with a hole that doesn't have an extent item
			 * that represents it (NO_HOLES feature enabled).
			 * This hole is either in the middle of the cloning
			 * range or at the beginning (fully overlaps it or
			 * partially overlaps it).
			 */
			if (new_key.offset != last_dest_end)
				drop_start = last_dest_end;
			else
				drop_start = new_key.offset;

			/*
			 * 1 - adjusting old extent (we may have to split it)
			 * 1 - add new extent
			 * 1 - inode update
			 */
			trans = btrfs_start_transaction(root, 3);
			if (IS_ERR(trans)) {
				ret = PTR_ERR(trans);
				goto out;
			}

			if (type == BTRFS_FILE_EXTENT_REG ||
			    type == BTRFS_FILE_EXTENT_PREALLOC) {
				/*
				 *    a  | --- range to clone ---|  b
				 * | ------------- extent ------------- |
				 */

				/* subtract range b */
				if (key.offset + datal > off + len)
					datal = off + len - key.offset;

				/* subtract range a */
				if (off > key.offset) {
					datao += off - key.offset;
					datal -= off - key.offset;
				}

				ret = btrfs_drop_extents(trans, root, inode,
							 drop_start,
							 new_key.offset + datal,
							 1);
				if (ret) {
					if (ret != -EOPNOTSUPP)
						btrfs_abort_transaction(trans,
									ret);
					btrfs_end_transaction(trans);
					goto out;
				}

				ret = btrfs_insert_empty_item(trans, root, path,
							      &new_key, size);
				if (ret) {
					btrfs_abort_transaction(trans, ret);
					btrfs_end_transaction(trans);
					goto out;
				}

				leaf = path->nodes[0];
				slot = path->slots[0];
				write_extent_buffer(leaf, buf,
					    btrfs_item_ptr_offset(leaf, slot),
					    size);

				extent = btrfs_item_ptr(leaf, slot,
						struct btrfs_file_extent_item);

				/* disko == 0 means it's a hole */
				if (!disko)
					datao = 0;

				btrfs_set_file_extent_offset(leaf, extent,
							     datao);
				btrfs_set_file_extent_num_bytes(leaf, extent,
								datal);

				if (disko) {
					struct btrfs_ref ref = { 0 };
					inode_add_bytes(inode, datal);
					btrfs_init_generic_ref(&ref,
						BTRFS_ADD_DELAYED_REF, disko,
						diskl, 0);
					btrfs_init_data_ref(&ref,
						root->root_key.objectid,
						btrfs_ino(BTRFS_I(inode)),
						new_key.offset - datao);
					ret = btrfs_inc_extent_ref(trans, &ref);
					if (ret) {
						btrfs_abort_transaction(trans,
									ret);
						btrfs_end_transaction(trans);
						goto out;

					}
				}
			} else if (type == BTRFS_FILE_EXTENT_INLINE) {
				u64 skip = 0;
				u64 trim = 0;

				if (off > key.offset) {
					skip = off - key.offset;
					new_key.offset += skip;
				}

				if (key.offset + datal > off + len)
					trim = key.offset + datal - (off + len);

				if (comp && (skip || trim)) {
					ret = -EINVAL;
					btrfs_end_transaction(trans);
					goto out;
				}
				size -= skip + trim;
				datal -= skip + trim;

				ret = clone_copy_inline_extent(inode,
							       trans, path,
							       &new_key,
							       drop_start,
							       datal,
							       skip, size, buf);
				if (ret) {
					if (ret != -EOPNOTSUPP)
						btrfs_abort_transaction(trans,
									ret);
					btrfs_end_transaction(trans);
					goto out;
				}
				leaf = path->nodes[0];
				slot = path->slots[0];
			}

			/* If we have an implicit hole (NO_HOLES feature). */
			if (drop_start < new_key.offset)
				clone_update_extent_map(BTRFS_I(inode), trans,
						NULL, drop_start,
						new_key.offset - drop_start);

			clone_update_extent_map(BTRFS_I(inode), trans,
					path, 0, 0);

			btrfs_mark_buffer_dirty(leaf);
			btrfs_release_path(path);

			last_dest_end = ALIGN(new_key.offset + datal,
					      fs_info->sectorsize);
			ret = clone_finish_inode_update(trans, inode,
							last_dest_end,
							destoff, olen,
							no_time_update);
			if (ret)
				goto out;
			if (new_key.offset + datal >= destoff + len)
				break;
		}
		btrfs_release_path(path);
		key.offset = next_key_min_offset;

		if (fatal_signal_pending(current)) {
			ret = -EINTR;
			goto out;
		}
	}
	ret = 0;

	if (last_dest_end < destoff + len) {
		/*
		 * We have an implicit hole (NO_HOLES feature is enabled) that
		 * fully or partially overlaps our cloning range at its end.
		 */
		btrfs_release_path(path);

		/*
		 * 1 - remove extent(s)
		 * 1 - inode update
		 */
		trans = btrfs_start_transaction(root, 2);
		if (IS_ERR(trans)) {
			ret = PTR_ERR(trans);
			goto out;
		}
		ret = btrfs_drop_extents(trans, root, inode,
					 last_dest_end, destoff + len, 1);
		if (ret) {
			if (ret != -EOPNOTSUPP)
				btrfs_abort_transaction(trans, ret);
			btrfs_end_transaction(trans);
			goto out;
		}
		clone_update_extent_map(BTRFS_I(inode), trans, NULL,
				last_dest_end,
				destoff + len - last_dest_end);
		ret = clone_finish_inode_update(trans, inode, destoff + len,
						destoff, olen, no_time_update);
	}

out:
	btrfs_free_path(path);
	kvfree(buf);
	return ret;
}

static noinline int btrfs_clone_files(struct file *file, struct file *file_src,
					u64 off, u64 olen, u64 destoff)
{
	struct inode *inode = file_inode(file);
	struct inode *src = file_inode(file_src);
	struct btrfs_fs_info *fs_info = btrfs_sb(inode->i_sb);
	int ret;
	u64 len = olen;
	u64 bs = fs_info->sb->s_blocksize;

	/*
	 * TODO:
	 * - split compressed inline extents.  annoying: we need to
	 *   decompress into destination's address_space (the file offset
	 *   may change, so source mapping won't do), then recompress (or
	 *   otherwise reinsert) a subrange.
	 *
	 * - split destination inode's inline extents.  The inline extents can
	 *   be either compressed or non-compressed.
	 */

	/*
	 * VFS's generic_remap_file_range_prep() protects us from cloning the
	 * eof block into the middle of a file, which would result in corruption
	 * if the file size is not blocksize aligned. So we don't need to check
	 * for that case here.
	 */
	if (off + len == src->i_size)
		len = ALIGN(src->i_size, bs) - off;

	if (destoff > inode->i_size) {
		const u64 wb_start = ALIGN_DOWN(inode->i_size, bs);

		ret = btrfs_cont_expand(inode, inode->i_size, destoff);
		if (ret)
			return ret;
		/*
		 * We may have truncated the last block if the inode's size is
		 * not sector size aligned, so we need to wait for writeback to
		 * complete before proceeding further, otherwise we can race
		 * with cloning and attempt to increment a reference to an
		 * extent that no longer exists (writeback completed right after
		 * we found the previous extent covering eof and before we
		 * attempted to increment its reference count).
		 */
		ret = btrfs_wait_ordered_range(inode, wb_start,
					       destoff - wb_start);
		if (ret)
			return ret;
	}

	/*
	 * Lock destination range to serialize with concurrent readpages() and
	 * source range to serialize with relocation.
	 */
	btrfs_double_extent_lock(src, off, inode, destoff, len);
	ret = btrfs_clone(src, inode, off, olen, len, destoff, 0);
	btrfs_double_extent_unlock(src, off, inode, destoff, len);
	/*
	 * Truncate page cache pages so that future reads will see the cloned
	 * data immediately and not the previous data.
	 */
	truncate_inode_pages_range(&inode->i_data,
				round_down(destoff, PAGE_SIZE),
				round_up(destoff + len, PAGE_SIZE) - 1);

<<<<<<< HEAD
	return ret;
}

static int btrfs_remap_file_range_prep(struct file *file_in, loff_t pos_in,
				       struct file *file_out, loff_t pos_out,
				       loff_t *len, unsigned int remap_flags)
{
	struct inode *inode_in = file_inode(file_in);
	struct inode *inode_out = file_inode(file_out);
	u64 bs = BTRFS_I(inode_out)->root->fs_info->sb->s_blocksize;
	bool same_inode = inode_out == inode_in;
	u64 wb_len;
	int ret;

	if (!(remap_flags & REMAP_FILE_DEDUP)) {
		struct btrfs_root *root_out = BTRFS_I(inode_out)->root;

		if (btrfs_root_readonly(root_out))
			return -EROFS;

		if (file_in->f_path.mnt != file_out->f_path.mnt ||
		    inode_in->i_sb != inode_out->i_sb)
			return -EXDEV;
	}

	if (same_inode)
		inode_lock(inode_in);
	else
		lock_two_nondirectories(inode_in, inode_out);

	/* don't make the dst file partly checksummed */
	if ((BTRFS_I(inode_in)->flags & BTRFS_INODE_NODATASUM) !=
	    (BTRFS_I(inode_out)->flags & BTRFS_INODE_NODATASUM)) {
		ret = -EINVAL;
		goto out_unlock;
	}

	/*
	 * Now that the inodes are locked, we need to start writeback ourselves
	 * and can not rely on the writeback from the VFS's generic helper
	 * generic_remap_file_range_prep() because:
	 *
	 * 1) For compression we must call filemap_fdatawrite_range() range
	 *    twice (btrfs_fdatawrite_range() does it for us), and the generic
	 *    helper only calls it once;
	 *
	 * 2) filemap_fdatawrite_range(), called by the generic helper only
	 *    waits for the writeback to complete, i.e. for IO to be done, and
	 *    not for the ordered extents to complete. We need to wait for them
	 *    to complete so that new file extent items are in the fs tree.
	 */
	if (*len == 0 && !(remap_flags & REMAP_FILE_DEDUP))
		wb_len = ALIGN(inode_in->i_size, bs) - ALIGN_DOWN(pos_in, bs);
	else
		wb_len = ALIGN(*len, bs);

	/*
	 * Since we don't lock ranges, wait for ongoing lockless dio writes (as
	 * any in progress could create its ordered extents after we wait for
	 * existing ordered extents below).
	 */
	inode_dio_wait(inode_in);
	if (!same_inode)
		inode_dio_wait(inode_out);

	ret = btrfs_wait_ordered_range(inode_in, ALIGN_DOWN(pos_in, bs),
				       wb_len);
	if (ret < 0)
		goto out_unlock;
	ret = btrfs_wait_ordered_range(inode_out, ALIGN_DOWN(pos_out, bs),
				       wb_len);
	if (ret < 0)
		goto out_unlock;

	ret = generic_remap_file_range_prep(file_in, pos_in, file_out, pos_out,
					    len, remap_flags);
	if (ret < 0 || *len == 0)
		goto out_unlock;

	return 0;

 out_unlock:
	if (same_inode)
		inode_unlock(inode_in);
	else
		unlock_two_nondirectories(inode_in, inode_out);

=======
>>>>>>> 0ecfebd2
	return ret;
}

static int btrfs_remap_file_range_prep(struct file *file_in, loff_t pos_in,
				       struct file *file_out, loff_t pos_out,
				       loff_t *len, unsigned int remap_flags)
{
	struct inode *inode_in = file_inode(file_in);
	struct inode *inode_out = file_inode(file_out);
	u64 bs = BTRFS_I(inode_out)->root->fs_info->sb->s_blocksize;
	bool same_inode = inode_out == inode_in;
	u64 wb_len;
	int ret;

	if (!(remap_flags & REMAP_FILE_DEDUP)) {
		struct btrfs_root *root_out = BTRFS_I(inode_out)->root;

		if (btrfs_root_readonly(root_out))
			return -EROFS;

		if (file_in->f_path.mnt != file_out->f_path.mnt ||
		    inode_in->i_sb != inode_out->i_sb)
			return -EXDEV;
	}

	/* don't make the dst file partly checksummed */
	if ((BTRFS_I(inode_in)->flags & BTRFS_INODE_NODATASUM) !=
	    (BTRFS_I(inode_out)->flags & BTRFS_INODE_NODATASUM)) {
		return -EINVAL;
	}

	/*
	 * Now that the inodes are locked, we need to start writeback ourselves
	 * and can not rely on the writeback from the VFS's generic helper
	 * generic_remap_file_range_prep() because:
	 *
	 * 1) For compression we must call filemap_fdatawrite_range() range
	 *    twice (btrfs_fdatawrite_range() does it for us), and the generic
	 *    helper only calls it once;
	 *
	 * 2) filemap_fdatawrite_range(), called by the generic helper only
	 *    waits for the writeback to complete, i.e. for IO to be done, and
	 *    not for the ordered extents to complete. We need to wait for them
	 *    to complete so that new file extent items are in the fs tree.
	 */
	if (*len == 0 && !(remap_flags & REMAP_FILE_DEDUP))
		wb_len = ALIGN(inode_in->i_size, bs) - ALIGN_DOWN(pos_in, bs);
	else
		wb_len = ALIGN(*len, bs);

	/*
	 * Since we don't lock ranges, wait for ongoing lockless dio writes (as
	 * any in progress could create its ordered extents after we wait for
	 * existing ordered extents below).
	 */
	inode_dio_wait(inode_in);
	if (!same_inode)
		inode_dio_wait(inode_out);

	ret = btrfs_wait_ordered_range(inode_in, ALIGN_DOWN(pos_in, bs),
				       wb_len);
	if (ret < 0)
		return ret;
	ret = btrfs_wait_ordered_range(inode_out, ALIGN_DOWN(pos_out, bs),
				       wb_len);
	if (ret < 0)
		return ret;

	return generic_remap_file_range_prep(file_in, pos_in, file_out, pos_out,
					    len, remap_flags);
}

loff_t btrfs_remap_file_range(struct file *src_file, loff_t off,
		struct file *dst_file, loff_t destoff, loff_t len,
		unsigned int remap_flags)
{
	struct inode *src_inode = file_inode(src_file);
	struct inode *dst_inode = file_inode(dst_file);
	bool same_inode = dst_inode == src_inode;
	int ret;

	if (remap_flags & ~(REMAP_FILE_DEDUP | REMAP_FILE_ADVISORY))
		return -EINVAL;

<<<<<<< HEAD
	ret = btrfs_remap_file_range_prep(src_file, off, dst_file, destoff,
					  &len, remap_flags);
	if (ret < 0 || len == 0)
		return ret;
=======
	if (same_inode)
		inode_lock(src_inode);
	else
		lock_two_nondirectories(src_inode, dst_inode);

	ret = btrfs_remap_file_range_prep(src_file, off, dst_file, destoff,
					  &len, remap_flags);
	if (ret < 0 || len == 0)
		goto out_unlock;
>>>>>>> 0ecfebd2

	if (remap_flags & REMAP_FILE_DEDUP)
		ret = btrfs_extent_same(src_inode, off, len, dst_inode, destoff);
	else
		ret = btrfs_clone_files(dst_file, src_file, off, len, destoff);

<<<<<<< HEAD
=======
out_unlock:
>>>>>>> 0ecfebd2
	if (same_inode)
		inode_unlock(src_inode);
	else
		unlock_two_nondirectories(src_inode, dst_inode);

	return ret < 0 ? ret : len;
}

static long btrfs_ioctl_default_subvol(struct file *file, void __user *argp)
{
	struct inode *inode = file_inode(file);
	struct btrfs_fs_info *fs_info = btrfs_sb(inode->i_sb);
	struct btrfs_root *root = BTRFS_I(inode)->root;
	struct btrfs_root *new_root;
	struct btrfs_dir_item *di;
	struct btrfs_trans_handle *trans;
	struct btrfs_path *path;
	struct btrfs_key location;
	struct btrfs_disk_key disk_key;
	u64 objectid = 0;
	u64 dir_id;
	int ret;

	if (!capable(CAP_SYS_ADMIN))
		return -EPERM;

	ret = mnt_want_write_file(file);
	if (ret)
		return ret;

	if (copy_from_user(&objectid, argp, sizeof(objectid))) {
		ret = -EFAULT;
		goto out;
	}

	if (!objectid)
		objectid = BTRFS_FS_TREE_OBJECTID;

	location.objectid = objectid;
	location.type = BTRFS_ROOT_ITEM_KEY;
	location.offset = (u64)-1;

	new_root = btrfs_read_fs_root_no_name(fs_info, &location);
	if (IS_ERR(new_root)) {
		ret = PTR_ERR(new_root);
		goto out;
	}
	if (!is_fstree(new_root->root_key.objectid)) {
		ret = -ENOENT;
		goto out;
	}

	path = btrfs_alloc_path();
	if (!path) {
		ret = -ENOMEM;
		goto out;
	}
	path->leave_spinning = 1;

	trans = btrfs_start_transaction(root, 1);
	if (IS_ERR(trans)) {
		btrfs_free_path(path);
		ret = PTR_ERR(trans);
		goto out;
	}

	dir_id = btrfs_super_root_dir(fs_info->super_copy);
	di = btrfs_lookup_dir_item(trans, fs_info->tree_root, path,
				   dir_id, "default", 7, 1);
	if (IS_ERR_OR_NULL(di)) {
		btrfs_free_path(path);
		btrfs_end_transaction(trans);
		btrfs_err(fs_info,
			  "Umm, you don't have the default diritem, this isn't going to work");
		ret = -ENOENT;
		goto out;
	}

	btrfs_cpu_key_to_disk(&disk_key, &new_root->root_key);
	btrfs_set_dir_item_key(path->nodes[0], di, &disk_key);
	btrfs_mark_buffer_dirty(path->nodes[0]);
	btrfs_free_path(path);

	btrfs_set_fs_incompat(fs_info, DEFAULT_SUBVOL);
	btrfs_end_transaction(trans);
out:
	mnt_drop_write_file(file);
	return ret;
}

static void get_block_group_info(struct list_head *groups_list,
				 struct btrfs_ioctl_space_info *space)
{
	struct btrfs_block_group_cache *block_group;

	space->total_bytes = 0;
	space->used_bytes = 0;
	space->flags = 0;
	list_for_each_entry(block_group, groups_list, list) {
		space->flags = block_group->flags;
		space->total_bytes += block_group->key.offset;
		space->used_bytes +=
			btrfs_block_group_used(&block_group->item);
	}
}

static long btrfs_ioctl_space_info(struct btrfs_fs_info *fs_info,
				   void __user *arg)
{
	struct btrfs_ioctl_space_args space_args;
	struct btrfs_ioctl_space_info space;
	struct btrfs_ioctl_space_info *dest;
	struct btrfs_ioctl_space_info *dest_orig;
	struct btrfs_ioctl_space_info __user *user_dest;
	struct btrfs_space_info *info;
	static const u64 types[] = {
		BTRFS_BLOCK_GROUP_DATA,
		BTRFS_BLOCK_GROUP_SYSTEM,
		BTRFS_BLOCK_GROUP_METADATA,
		BTRFS_BLOCK_GROUP_DATA | BTRFS_BLOCK_GROUP_METADATA
	};
	int num_types = 4;
	int alloc_size;
	int ret = 0;
	u64 slot_count = 0;
	int i, c;

	if (copy_from_user(&space_args,
			   (struct btrfs_ioctl_space_args __user *)arg,
			   sizeof(space_args)))
		return -EFAULT;

	for (i = 0; i < num_types; i++) {
		struct btrfs_space_info *tmp;

		info = NULL;
		rcu_read_lock();
		list_for_each_entry_rcu(tmp, &fs_info->space_info,
					list) {
			if (tmp->flags == types[i]) {
				info = tmp;
				break;
			}
		}
		rcu_read_unlock();

		if (!info)
			continue;

		down_read(&info->groups_sem);
		for (c = 0; c < BTRFS_NR_RAID_TYPES; c++) {
			if (!list_empty(&info->block_groups[c]))
				slot_count++;
		}
		up_read(&info->groups_sem);
	}

	/*
	 * Global block reserve, exported as a space_info
	 */
	slot_count++;

	/* space_slots == 0 means they are asking for a count */
	if (space_args.space_slots == 0) {
		space_args.total_spaces = slot_count;
		goto out;
	}

	slot_count = min_t(u64, space_args.space_slots, slot_count);

	alloc_size = sizeof(*dest) * slot_count;

	/* we generally have at most 6 or so space infos, one for each raid
	 * level.  So, a whole page should be more than enough for everyone
	 */
	if (alloc_size > PAGE_SIZE)
		return -ENOMEM;

	space_args.total_spaces = 0;
	dest = kmalloc(alloc_size, GFP_KERNEL);
	if (!dest)
		return -ENOMEM;
	dest_orig = dest;

	/* now we have a buffer to copy into */
	for (i = 0; i < num_types; i++) {
		struct btrfs_space_info *tmp;

		if (!slot_count)
			break;

		info = NULL;
		rcu_read_lock();
		list_for_each_entry_rcu(tmp, &fs_info->space_info,
					list) {
			if (tmp->flags == types[i]) {
				info = tmp;
				break;
			}
		}
		rcu_read_unlock();

		if (!info)
			continue;
		down_read(&info->groups_sem);
		for (c = 0; c < BTRFS_NR_RAID_TYPES; c++) {
			if (!list_empty(&info->block_groups[c])) {
				get_block_group_info(&info->block_groups[c],
						     &space);
				memcpy(dest, &space, sizeof(space));
				dest++;
				space_args.total_spaces++;
				slot_count--;
			}
			if (!slot_count)
				break;
		}
		up_read(&info->groups_sem);
	}

	/*
	 * Add global block reserve
	 */
	if (slot_count) {
		struct btrfs_block_rsv *block_rsv = &fs_info->global_block_rsv;

		spin_lock(&block_rsv->lock);
		space.total_bytes = block_rsv->size;
		space.used_bytes = block_rsv->size - block_rsv->reserved;
		spin_unlock(&block_rsv->lock);
		space.flags = BTRFS_SPACE_INFO_GLOBAL_RSV;
		memcpy(dest, &space, sizeof(space));
		space_args.total_spaces++;
	}

	user_dest = (struct btrfs_ioctl_space_info __user *)
		(arg + sizeof(struct btrfs_ioctl_space_args));

	if (copy_to_user(user_dest, dest_orig, alloc_size))
		ret = -EFAULT;

	kfree(dest_orig);
out:
	if (ret == 0 && copy_to_user(arg, &space_args, sizeof(space_args)))
		ret = -EFAULT;

	return ret;
}

static noinline long btrfs_ioctl_start_sync(struct btrfs_root *root,
					    void __user *argp)
{
	struct btrfs_trans_handle *trans;
	u64 transid;
	int ret;

	trans = btrfs_attach_transaction_barrier(root);
	if (IS_ERR(trans)) {
		if (PTR_ERR(trans) != -ENOENT)
			return PTR_ERR(trans);

		/* No running transaction, don't bother */
		transid = root->fs_info->last_trans_committed;
		goto out;
	}
	transid = trans->transid;
	ret = btrfs_commit_transaction_async(trans, 0);
	if (ret) {
		btrfs_end_transaction(trans);
		return ret;
	}
out:
	if (argp)
		if (copy_to_user(argp, &transid, sizeof(transid)))
			return -EFAULT;
	return 0;
}

static noinline long btrfs_ioctl_wait_sync(struct btrfs_fs_info *fs_info,
					   void __user *argp)
{
	u64 transid;

	if (argp) {
		if (copy_from_user(&transid, argp, sizeof(transid)))
			return -EFAULT;
	} else {
		transid = 0;  /* current trans */
	}
	return btrfs_wait_for_commit(fs_info, transid);
}

static long btrfs_ioctl_scrub(struct file *file, void __user *arg)
{
	struct btrfs_fs_info *fs_info = btrfs_sb(file_inode(file)->i_sb);
	struct btrfs_ioctl_scrub_args *sa;
	int ret;

	if (!capable(CAP_SYS_ADMIN))
		return -EPERM;

	sa = memdup_user(arg, sizeof(*sa));
	if (IS_ERR(sa))
		return PTR_ERR(sa);

	if (!(sa->flags & BTRFS_SCRUB_READONLY)) {
		ret = mnt_want_write_file(file);
		if (ret)
			goto out;
	}

	ret = btrfs_scrub_dev(fs_info, sa->devid, sa->start, sa->end,
			      &sa->progress, sa->flags & BTRFS_SCRUB_READONLY,
			      0);

	if (ret == 0 && copy_to_user(arg, sa, sizeof(*sa)))
		ret = -EFAULT;

	if (!(sa->flags & BTRFS_SCRUB_READONLY))
		mnt_drop_write_file(file);
out:
	kfree(sa);
	return ret;
}

static long btrfs_ioctl_scrub_cancel(struct btrfs_fs_info *fs_info)
{
	if (!capable(CAP_SYS_ADMIN))
		return -EPERM;

	return btrfs_scrub_cancel(fs_info);
}

static long btrfs_ioctl_scrub_progress(struct btrfs_fs_info *fs_info,
				       void __user *arg)
{
	struct btrfs_ioctl_scrub_args *sa;
	int ret;

	if (!capable(CAP_SYS_ADMIN))
		return -EPERM;

	sa = memdup_user(arg, sizeof(*sa));
	if (IS_ERR(sa))
		return PTR_ERR(sa);

	ret = btrfs_scrub_progress(fs_info, sa->devid, &sa->progress);

	if (ret == 0 && copy_to_user(arg, sa, sizeof(*sa)))
		ret = -EFAULT;

	kfree(sa);
	return ret;
}

static long btrfs_ioctl_get_dev_stats(struct btrfs_fs_info *fs_info,
				      void __user *arg)
{
	struct btrfs_ioctl_get_dev_stats *sa;
	int ret;

	sa = memdup_user(arg, sizeof(*sa));
	if (IS_ERR(sa))
		return PTR_ERR(sa);

	if ((sa->flags & BTRFS_DEV_STATS_RESET) && !capable(CAP_SYS_ADMIN)) {
		kfree(sa);
		return -EPERM;
	}

	ret = btrfs_get_dev_stats(fs_info, sa);

	if (ret == 0 && copy_to_user(arg, sa, sizeof(*sa)))
		ret = -EFAULT;

	kfree(sa);
	return ret;
}

static long btrfs_ioctl_dev_replace(struct btrfs_fs_info *fs_info,
				    void __user *arg)
{
	struct btrfs_ioctl_dev_replace_args *p;
	int ret;

	if (!capable(CAP_SYS_ADMIN))
		return -EPERM;

	p = memdup_user(arg, sizeof(*p));
	if (IS_ERR(p))
		return PTR_ERR(p);

	switch (p->cmd) {
	case BTRFS_IOCTL_DEV_REPLACE_CMD_START:
		if (sb_rdonly(fs_info->sb)) {
			ret = -EROFS;
			goto out;
		}
		if (test_and_set_bit(BTRFS_FS_EXCL_OP, &fs_info->flags)) {
			ret = BTRFS_ERROR_DEV_EXCL_RUN_IN_PROGRESS;
		} else {
			ret = btrfs_dev_replace_by_ioctl(fs_info, p);
			clear_bit(BTRFS_FS_EXCL_OP, &fs_info->flags);
		}
		break;
	case BTRFS_IOCTL_DEV_REPLACE_CMD_STATUS:
		btrfs_dev_replace_status(fs_info, p);
		ret = 0;
		break;
	case BTRFS_IOCTL_DEV_REPLACE_CMD_CANCEL:
		p->result = btrfs_dev_replace_cancel(fs_info);
		ret = 0;
		break;
	default:
		ret = -EINVAL;
		break;
	}

	if ((ret == 0 || ret == -ECANCELED) && copy_to_user(arg, p, sizeof(*p)))
		ret = -EFAULT;
out:
	kfree(p);
	return ret;
}

static long btrfs_ioctl_ino_to_path(struct btrfs_root *root, void __user *arg)
{
	int ret = 0;
	int i;
	u64 rel_ptr;
	int size;
	struct btrfs_ioctl_ino_path_args *ipa = NULL;
	struct inode_fs_paths *ipath = NULL;
	struct btrfs_path *path;

	if (!capable(CAP_DAC_READ_SEARCH))
		return -EPERM;

	path = btrfs_alloc_path();
	if (!path) {
		ret = -ENOMEM;
		goto out;
	}

	ipa = memdup_user(arg, sizeof(*ipa));
	if (IS_ERR(ipa)) {
		ret = PTR_ERR(ipa);
		ipa = NULL;
		goto out;
	}

	size = min_t(u32, ipa->size, 4096);
	ipath = init_ipath(size, root, path);
	if (IS_ERR(ipath)) {
		ret = PTR_ERR(ipath);
		ipath = NULL;
		goto out;
	}

	ret = paths_from_inode(ipa->inum, ipath);
	if (ret < 0)
		goto out;

	for (i = 0; i < ipath->fspath->elem_cnt; ++i) {
		rel_ptr = ipath->fspath->val[i] -
			  (u64)(unsigned long)ipath->fspath->val;
		ipath->fspath->val[i] = rel_ptr;
	}

	ret = copy_to_user((void __user *)(unsigned long)ipa->fspath,
			   ipath->fspath, size);
	if (ret) {
		ret = -EFAULT;
		goto out;
	}

out:
	btrfs_free_path(path);
	free_ipath(ipath);
	kfree(ipa);

	return ret;
}

static int build_ino_list(u64 inum, u64 offset, u64 root, void *ctx)
{
	struct btrfs_data_container *inodes = ctx;
	const size_t c = 3 * sizeof(u64);

	if (inodes->bytes_left >= c) {
		inodes->bytes_left -= c;
		inodes->val[inodes->elem_cnt] = inum;
		inodes->val[inodes->elem_cnt + 1] = offset;
		inodes->val[inodes->elem_cnt + 2] = root;
		inodes->elem_cnt += 3;
	} else {
		inodes->bytes_missing += c - inodes->bytes_left;
		inodes->bytes_left = 0;
		inodes->elem_missed += 3;
	}

	return 0;
}

static long btrfs_ioctl_logical_to_ino(struct btrfs_fs_info *fs_info,
					void __user *arg, int version)
{
	int ret = 0;
	int size;
	struct btrfs_ioctl_logical_ino_args *loi;
	struct btrfs_data_container *inodes = NULL;
	struct btrfs_path *path = NULL;
	bool ignore_offset;

	if (!capable(CAP_SYS_ADMIN))
		return -EPERM;

	loi = memdup_user(arg, sizeof(*loi));
	if (IS_ERR(loi))
		return PTR_ERR(loi);

	if (version == 1) {
		ignore_offset = false;
		size = min_t(u32, loi->size, SZ_64K);
	} else {
		/* All reserved bits must be 0 for now */
		if (memchr_inv(loi->reserved, 0, sizeof(loi->reserved))) {
			ret = -EINVAL;
			goto out_loi;
		}
		/* Only accept flags we have defined so far */
		if (loi->flags & ~(BTRFS_LOGICAL_INO_ARGS_IGNORE_OFFSET)) {
			ret = -EINVAL;
			goto out_loi;
		}
		ignore_offset = loi->flags & BTRFS_LOGICAL_INO_ARGS_IGNORE_OFFSET;
		size = min_t(u32, loi->size, SZ_16M);
	}

	path = btrfs_alloc_path();
	if (!path) {
		ret = -ENOMEM;
		goto out;
	}

	inodes = init_data_container(size);
	if (IS_ERR(inodes)) {
		ret = PTR_ERR(inodes);
		inodes = NULL;
		goto out;
	}

	ret = iterate_inodes_from_logical(loi->logical, fs_info, path,
					  build_ino_list, inodes, ignore_offset);
	if (ret == -EINVAL)
		ret = -ENOENT;
	if (ret < 0)
		goto out;

	ret = copy_to_user((void __user *)(unsigned long)loi->inodes, inodes,
			   size);
	if (ret)
		ret = -EFAULT;

out:
	btrfs_free_path(path);
	kvfree(inodes);
out_loi:
	kfree(loi);

	return ret;
}

void btrfs_update_ioctl_balance_args(struct btrfs_fs_info *fs_info,
			       struct btrfs_ioctl_balance_args *bargs)
{
	struct btrfs_balance_control *bctl = fs_info->balance_ctl;

	bargs->flags = bctl->flags;

	if (test_bit(BTRFS_FS_BALANCE_RUNNING, &fs_info->flags))
		bargs->state |= BTRFS_BALANCE_STATE_RUNNING;
	if (atomic_read(&fs_info->balance_pause_req))
		bargs->state |= BTRFS_BALANCE_STATE_PAUSE_REQ;
	if (atomic_read(&fs_info->balance_cancel_req))
		bargs->state |= BTRFS_BALANCE_STATE_CANCEL_REQ;

	memcpy(&bargs->data, &bctl->data, sizeof(bargs->data));
	memcpy(&bargs->meta, &bctl->meta, sizeof(bargs->meta));
	memcpy(&bargs->sys, &bctl->sys, sizeof(bargs->sys));

	spin_lock(&fs_info->balance_lock);
	memcpy(&bargs->stat, &bctl->stat, sizeof(bargs->stat));
	spin_unlock(&fs_info->balance_lock);
}

static long btrfs_ioctl_balance(struct file *file, void __user *arg)
{
	struct btrfs_root *root = BTRFS_I(file_inode(file))->root;
	struct btrfs_fs_info *fs_info = root->fs_info;
	struct btrfs_ioctl_balance_args *bargs;
	struct btrfs_balance_control *bctl;
	bool need_unlock; /* for mut. excl. ops lock */
	int ret;

	if (!capable(CAP_SYS_ADMIN))
		return -EPERM;

	ret = mnt_want_write_file(file);
	if (ret)
		return ret;

again:
	if (!test_and_set_bit(BTRFS_FS_EXCL_OP, &fs_info->flags)) {
		mutex_lock(&fs_info->balance_mutex);
		need_unlock = true;
		goto locked;
	}

	/*
	 * mut. excl. ops lock is locked.  Three possibilities:
	 *   (1) some other op is running
	 *   (2) balance is running
	 *   (3) balance is paused -- special case (think resume)
	 */
	mutex_lock(&fs_info->balance_mutex);
	if (fs_info->balance_ctl) {
		/* this is either (2) or (3) */
		if (!test_bit(BTRFS_FS_BALANCE_RUNNING, &fs_info->flags)) {
			mutex_unlock(&fs_info->balance_mutex);
			/*
			 * Lock released to allow other waiters to continue,
			 * we'll reexamine the status again.
			 */
			mutex_lock(&fs_info->balance_mutex);

			if (fs_info->balance_ctl &&
			    !test_bit(BTRFS_FS_BALANCE_RUNNING, &fs_info->flags)) {
				/* this is (3) */
				need_unlock = false;
				goto locked;
			}

			mutex_unlock(&fs_info->balance_mutex);
			goto again;
		} else {
			/* this is (2) */
			mutex_unlock(&fs_info->balance_mutex);
			ret = -EINPROGRESS;
			goto out;
		}
	} else {
		/* this is (1) */
		mutex_unlock(&fs_info->balance_mutex);
		ret = BTRFS_ERROR_DEV_EXCL_RUN_IN_PROGRESS;
		goto out;
	}

locked:
	BUG_ON(!test_bit(BTRFS_FS_EXCL_OP, &fs_info->flags));

	if (arg) {
		bargs = memdup_user(arg, sizeof(*bargs));
		if (IS_ERR(bargs)) {
			ret = PTR_ERR(bargs);
			goto out_unlock;
		}

		if (bargs->flags & BTRFS_BALANCE_RESUME) {
			if (!fs_info->balance_ctl) {
				ret = -ENOTCONN;
				goto out_bargs;
			}

			bctl = fs_info->balance_ctl;
			spin_lock(&fs_info->balance_lock);
			bctl->flags |= BTRFS_BALANCE_RESUME;
			spin_unlock(&fs_info->balance_lock);

			goto do_balance;
		}
	} else {
		bargs = NULL;
	}

	if (fs_info->balance_ctl) {
		ret = -EINPROGRESS;
		goto out_bargs;
	}

	bctl = kzalloc(sizeof(*bctl), GFP_KERNEL);
	if (!bctl) {
		ret = -ENOMEM;
		goto out_bargs;
	}

	if (arg) {
		memcpy(&bctl->data, &bargs->data, sizeof(bctl->data));
		memcpy(&bctl->meta, &bargs->meta, sizeof(bctl->meta));
		memcpy(&bctl->sys, &bargs->sys, sizeof(bctl->sys));

		bctl->flags = bargs->flags;
	} else {
		/* balance everything - no filters */
		bctl->flags |= BTRFS_BALANCE_TYPE_MASK;
	}

	if (bctl->flags & ~(BTRFS_BALANCE_ARGS_MASK | BTRFS_BALANCE_TYPE_MASK)) {
		ret = -EINVAL;
		goto out_bctl;
	}

do_balance:
	/*
	 * Ownership of bctl and filesystem flag BTRFS_FS_EXCL_OP goes to
	 * btrfs_balance.  bctl is freed in reset_balance_state, or, if
	 * restriper was paused all the way until unmount, in free_fs_info.
	 * The flag should be cleared after reset_balance_state.
	 */
	need_unlock = false;

	ret = btrfs_balance(fs_info, bctl, bargs);
	bctl = NULL;

	if ((ret == 0 || ret == -ECANCELED) && arg) {
		if (copy_to_user(arg, bargs, sizeof(*bargs)))
			ret = -EFAULT;
	}

out_bctl:
	kfree(bctl);
out_bargs:
	kfree(bargs);
out_unlock:
	mutex_unlock(&fs_info->balance_mutex);
	if (need_unlock)
		clear_bit(BTRFS_FS_EXCL_OP, &fs_info->flags);
out:
	mnt_drop_write_file(file);
	return ret;
}

static long btrfs_ioctl_balance_ctl(struct btrfs_fs_info *fs_info, int cmd)
{
	if (!capable(CAP_SYS_ADMIN))
		return -EPERM;

	switch (cmd) {
	case BTRFS_BALANCE_CTL_PAUSE:
		return btrfs_pause_balance(fs_info);
	case BTRFS_BALANCE_CTL_CANCEL:
		return btrfs_cancel_balance(fs_info);
	}

	return -EINVAL;
}

static long btrfs_ioctl_balance_progress(struct btrfs_fs_info *fs_info,
					 void __user *arg)
{
	struct btrfs_ioctl_balance_args *bargs;
	int ret = 0;

	if (!capable(CAP_SYS_ADMIN))
		return -EPERM;

	mutex_lock(&fs_info->balance_mutex);
	if (!fs_info->balance_ctl) {
		ret = -ENOTCONN;
		goto out;
	}

	bargs = kzalloc(sizeof(*bargs), GFP_KERNEL);
	if (!bargs) {
		ret = -ENOMEM;
		goto out;
	}

	btrfs_update_ioctl_balance_args(fs_info, bargs);

	if (copy_to_user(arg, bargs, sizeof(*bargs)))
		ret = -EFAULT;

	kfree(bargs);
out:
	mutex_unlock(&fs_info->balance_mutex);
	return ret;
}

static long btrfs_ioctl_quota_ctl(struct file *file, void __user *arg)
{
	struct inode *inode = file_inode(file);
	struct btrfs_fs_info *fs_info = btrfs_sb(inode->i_sb);
	struct btrfs_ioctl_quota_ctl_args *sa;
	int ret;

	if (!capable(CAP_SYS_ADMIN))
		return -EPERM;

	ret = mnt_want_write_file(file);
	if (ret)
		return ret;

	sa = memdup_user(arg, sizeof(*sa));
	if (IS_ERR(sa)) {
		ret = PTR_ERR(sa);
		goto drop_write;
	}

	down_write(&fs_info->subvol_sem);

	switch (sa->cmd) {
	case BTRFS_QUOTA_CTL_ENABLE:
		ret = btrfs_quota_enable(fs_info);
		break;
	case BTRFS_QUOTA_CTL_DISABLE:
		ret = btrfs_quota_disable(fs_info);
		break;
	default:
		ret = -EINVAL;
		break;
	}

	kfree(sa);
	up_write(&fs_info->subvol_sem);
drop_write:
	mnt_drop_write_file(file);
	return ret;
}

static long btrfs_ioctl_qgroup_assign(struct file *file, void __user *arg)
{
	struct inode *inode = file_inode(file);
	struct btrfs_fs_info *fs_info = btrfs_sb(inode->i_sb);
	struct btrfs_root *root = BTRFS_I(inode)->root;
	struct btrfs_ioctl_qgroup_assign_args *sa;
	struct btrfs_trans_handle *trans;
	int ret;
	int err;

	if (!capable(CAP_SYS_ADMIN))
		return -EPERM;

	ret = mnt_want_write_file(file);
	if (ret)
		return ret;

	sa = memdup_user(arg, sizeof(*sa));
	if (IS_ERR(sa)) {
		ret = PTR_ERR(sa);
		goto drop_write;
	}

	trans = btrfs_join_transaction(root);
	if (IS_ERR(trans)) {
		ret = PTR_ERR(trans);
		goto out;
	}

	if (sa->assign) {
		ret = btrfs_add_qgroup_relation(trans, sa->src, sa->dst);
	} else {
		ret = btrfs_del_qgroup_relation(trans, sa->src, sa->dst);
	}

	/* update qgroup status and info */
	err = btrfs_run_qgroups(trans);
	if (err < 0)
		btrfs_handle_fs_error(fs_info, err,
				      "failed to update qgroup status and info");
	err = btrfs_end_transaction(trans);
	if (err && !ret)
		ret = err;

out:
	kfree(sa);
drop_write:
	mnt_drop_write_file(file);
	return ret;
}

static long btrfs_ioctl_qgroup_create(struct file *file, void __user *arg)
{
	struct inode *inode = file_inode(file);
	struct btrfs_root *root = BTRFS_I(inode)->root;
	struct btrfs_ioctl_qgroup_create_args *sa;
	struct btrfs_trans_handle *trans;
	int ret;
	int err;

	if (!capable(CAP_SYS_ADMIN))
		return -EPERM;

	ret = mnt_want_write_file(file);
	if (ret)
		return ret;

	sa = memdup_user(arg, sizeof(*sa));
	if (IS_ERR(sa)) {
		ret = PTR_ERR(sa);
		goto drop_write;
	}

	if (!sa->qgroupid) {
		ret = -EINVAL;
		goto out;
	}

	trans = btrfs_join_transaction(root);
	if (IS_ERR(trans)) {
		ret = PTR_ERR(trans);
		goto out;
	}

	if (sa->create) {
		ret = btrfs_create_qgroup(trans, sa->qgroupid);
	} else {
		ret = btrfs_remove_qgroup(trans, sa->qgroupid);
	}

	err = btrfs_end_transaction(trans);
	if (err && !ret)
		ret = err;

out:
	kfree(sa);
drop_write:
	mnt_drop_write_file(file);
	return ret;
}

static long btrfs_ioctl_qgroup_limit(struct file *file, void __user *arg)
{
	struct inode *inode = file_inode(file);
	struct btrfs_root *root = BTRFS_I(inode)->root;
	struct btrfs_ioctl_qgroup_limit_args *sa;
	struct btrfs_trans_handle *trans;
	int ret;
	int err;
	u64 qgroupid;

	if (!capable(CAP_SYS_ADMIN))
		return -EPERM;

	ret = mnt_want_write_file(file);
	if (ret)
		return ret;

	sa = memdup_user(arg, sizeof(*sa));
	if (IS_ERR(sa)) {
		ret = PTR_ERR(sa);
		goto drop_write;
	}

	trans = btrfs_join_transaction(root);
	if (IS_ERR(trans)) {
		ret = PTR_ERR(trans);
		goto out;
	}

	qgroupid = sa->qgroupid;
	if (!qgroupid) {
		/* take the current subvol as qgroup */
		qgroupid = root->root_key.objectid;
	}

	ret = btrfs_limit_qgroup(trans, qgroupid, &sa->lim);

	err = btrfs_end_transaction(trans);
	if (err && !ret)
		ret = err;

out:
	kfree(sa);
drop_write:
	mnt_drop_write_file(file);
	return ret;
}

static long btrfs_ioctl_quota_rescan(struct file *file, void __user *arg)
{
	struct inode *inode = file_inode(file);
	struct btrfs_fs_info *fs_info = btrfs_sb(inode->i_sb);
	struct btrfs_ioctl_quota_rescan_args *qsa;
	int ret;

	if (!capable(CAP_SYS_ADMIN))
		return -EPERM;

	ret = mnt_want_write_file(file);
	if (ret)
		return ret;

	qsa = memdup_user(arg, sizeof(*qsa));
	if (IS_ERR(qsa)) {
		ret = PTR_ERR(qsa);
		goto drop_write;
	}

	if (qsa->flags) {
		ret = -EINVAL;
		goto out;
	}

	ret = btrfs_qgroup_rescan(fs_info);

out:
	kfree(qsa);
drop_write:
	mnt_drop_write_file(file);
	return ret;
}

static long btrfs_ioctl_quota_rescan_status(struct file *file, void __user *arg)
{
	struct inode *inode = file_inode(file);
	struct btrfs_fs_info *fs_info = btrfs_sb(inode->i_sb);
	struct btrfs_ioctl_quota_rescan_args *qsa;
	int ret = 0;

	if (!capable(CAP_SYS_ADMIN))
		return -EPERM;

	qsa = kzalloc(sizeof(*qsa), GFP_KERNEL);
	if (!qsa)
		return -ENOMEM;

	if (fs_info->qgroup_flags & BTRFS_QGROUP_STATUS_FLAG_RESCAN) {
		qsa->flags = 1;
		qsa->progress = fs_info->qgroup_rescan_progress.objectid;
	}

	if (copy_to_user(arg, qsa, sizeof(*qsa)))
		ret = -EFAULT;

	kfree(qsa);
	return ret;
}

static long btrfs_ioctl_quota_rescan_wait(struct file *file, void __user *arg)
{
	struct inode *inode = file_inode(file);
	struct btrfs_fs_info *fs_info = btrfs_sb(inode->i_sb);

	if (!capable(CAP_SYS_ADMIN))
		return -EPERM;

	return btrfs_qgroup_wait_for_completion(fs_info, true);
}

static long _btrfs_ioctl_set_received_subvol(struct file *file,
					    struct btrfs_ioctl_received_subvol_args *sa)
{
	struct inode *inode = file_inode(file);
	struct btrfs_fs_info *fs_info = btrfs_sb(inode->i_sb);
	struct btrfs_root *root = BTRFS_I(inode)->root;
	struct btrfs_root_item *root_item = &root->root_item;
	struct btrfs_trans_handle *trans;
	struct timespec64 ct = current_time(inode);
	int ret = 0;
	int received_uuid_changed;

	if (!inode_owner_or_capable(inode))
		return -EPERM;

	ret = mnt_want_write_file(file);
	if (ret < 0)
		return ret;

	down_write(&fs_info->subvol_sem);

	if (btrfs_ino(BTRFS_I(inode)) != BTRFS_FIRST_FREE_OBJECTID) {
		ret = -EINVAL;
		goto out;
	}

	if (btrfs_root_readonly(root)) {
		ret = -EROFS;
		goto out;
	}

	/*
	 * 1 - root item
	 * 2 - uuid items (received uuid + subvol uuid)
	 */
	trans = btrfs_start_transaction(root, 3);
	if (IS_ERR(trans)) {
		ret = PTR_ERR(trans);
		trans = NULL;
		goto out;
	}

	sa->rtransid = trans->transid;
	sa->rtime.sec = ct.tv_sec;
	sa->rtime.nsec = ct.tv_nsec;

	received_uuid_changed = memcmp(root_item->received_uuid, sa->uuid,
				       BTRFS_UUID_SIZE);
	if (received_uuid_changed &&
	    !btrfs_is_empty_uuid(root_item->received_uuid)) {
		ret = btrfs_uuid_tree_remove(trans, root_item->received_uuid,
					  BTRFS_UUID_KEY_RECEIVED_SUBVOL,
					  root->root_key.objectid);
		if (ret && ret != -ENOENT) {
		        btrfs_abort_transaction(trans, ret);
		        btrfs_end_transaction(trans);
		        goto out;
		}
	}
	memcpy(root_item->received_uuid, sa->uuid, BTRFS_UUID_SIZE);
	btrfs_set_root_stransid(root_item, sa->stransid);
	btrfs_set_root_rtransid(root_item, sa->rtransid);
	btrfs_set_stack_timespec_sec(&root_item->stime, sa->stime.sec);
	btrfs_set_stack_timespec_nsec(&root_item->stime, sa->stime.nsec);
	btrfs_set_stack_timespec_sec(&root_item->rtime, sa->rtime.sec);
	btrfs_set_stack_timespec_nsec(&root_item->rtime, sa->rtime.nsec);

	ret = btrfs_update_root(trans, fs_info->tree_root,
				&root->root_key, &root->root_item);
	if (ret < 0) {
		btrfs_end_transaction(trans);
		goto out;
	}
	if (received_uuid_changed && !btrfs_is_empty_uuid(sa->uuid)) {
		ret = btrfs_uuid_tree_add(trans, sa->uuid,
					  BTRFS_UUID_KEY_RECEIVED_SUBVOL,
					  root->root_key.objectid);
		if (ret < 0 && ret != -EEXIST) {
			btrfs_abort_transaction(trans, ret);
			btrfs_end_transaction(trans);
			goto out;
		}
	}
	ret = btrfs_commit_transaction(trans);
out:
	up_write(&fs_info->subvol_sem);
	mnt_drop_write_file(file);
	return ret;
}

#ifdef CONFIG_64BIT
static long btrfs_ioctl_set_received_subvol_32(struct file *file,
						void __user *arg)
{
	struct btrfs_ioctl_received_subvol_args_32 *args32 = NULL;
	struct btrfs_ioctl_received_subvol_args *args64 = NULL;
	int ret = 0;

	args32 = memdup_user(arg, sizeof(*args32));
	if (IS_ERR(args32))
		return PTR_ERR(args32);

	args64 = kmalloc(sizeof(*args64), GFP_KERNEL);
	if (!args64) {
		ret = -ENOMEM;
		goto out;
	}

	memcpy(args64->uuid, args32->uuid, BTRFS_UUID_SIZE);
	args64->stransid = args32->stransid;
	args64->rtransid = args32->rtransid;
	args64->stime.sec = args32->stime.sec;
	args64->stime.nsec = args32->stime.nsec;
	args64->rtime.sec = args32->rtime.sec;
	args64->rtime.nsec = args32->rtime.nsec;
	args64->flags = args32->flags;

	ret = _btrfs_ioctl_set_received_subvol(file, args64);
	if (ret)
		goto out;

	memcpy(args32->uuid, args64->uuid, BTRFS_UUID_SIZE);
	args32->stransid = args64->stransid;
	args32->rtransid = args64->rtransid;
	args32->stime.sec = args64->stime.sec;
	args32->stime.nsec = args64->stime.nsec;
	args32->rtime.sec = args64->rtime.sec;
	args32->rtime.nsec = args64->rtime.nsec;
	args32->flags = args64->flags;

	ret = copy_to_user(arg, args32, sizeof(*args32));
	if (ret)
		ret = -EFAULT;

out:
	kfree(args32);
	kfree(args64);
	return ret;
}
#endif

static long btrfs_ioctl_set_received_subvol(struct file *file,
					    void __user *arg)
{
	struct btrfs_ioctl_received_subvol_args *sa = NULL;
	int ret = 0;

	sa = memdup_user(arg, sizeof(*sa));
	if (IS_ERR(sa))
		return PTR_ERR(sa);

	ret = _btrfs_ioctl_set_received_subvol(file, sa);

	if (ret)
		goto out;

	ret = copy_to_user(arg, sa, sizeof(*sa));
	if (ret)
		ret = -EFAULT;

out:
	kfree(sa);
	return ret;
}

static int btrfs_ioctl_get_fslabel(struct file *file, void __user *arg)
{
	struct inode *inode = file_inode(file);
	struct btrfs_fs_info *fs_info = btrfs_sb(inode->i_sb);
	size_t len;
	int ret;
	char label[BTRFS_LABEL_SIZE];

	spin_lock(&fs_info->super_lock);
	memcpy(label, fs_info->super_copy->label, BTRFS_LABEL_SIZE);
	spin_unlock(&fs_info->super_lock);

	len = strnlen(label, BTRFS_LABEL_SIZE);

	if (len == BTRFS_LABEL_SIZE) {
		btrfs_warn(fs_info,
			   "label is too long, return the first %zu bytes",
			   --len);
	}

	ret = copy_to_user(arg, label, len);

	return ret ? -EFAULT : 0;
}

static int btrfs_ioctl_set_fslabel(struct file *file, void __user *arg)
{
	struct inode *inode = file_inode(file);
	struct btrfs_fs_info *fs_info = btrfs_sb(inode->i_sb);
	struct btrfs_root *root = BTRFS_I(inode)->root;
	struct btrfs_super_block *super_block = fs_info->super_copy;
	struct btrfs_trans_handle *trans;
	char label[BTRFS_LABEL_SIZE];
	int ret;

	if (!capable(CAP_SYS_ADMIN))
		return -EPERM;

	if (copy_from_user(label, arg, sizeof(label)))
		return -EFAULT;

	if (strnlen(label, BTRFS_LABEL_SIZE) == BTRFS_LABEL_SIZE) {
		btrfs_err(fs_info,
			  "unable to set label with more than %d bytes",
			  BTRFS_LABEL_SIZE - 1);
		return -EINVAL;
	}

	ret = mnt_want_write_file(file);
	if (ret)
		return ret;

	trans = btrfs_start_transaction(root, 0);
	if (IS_ERR(trans)) {
		ret = PTR_ERR(trans);
		goto out_unlock;
	}

	spin_lock(&fs_info->super_lock);
	strcpy(super_block->label, label);
	spin_unlock(&fs_info->super_lock);
	ret = btrfs_commit_transaction(trans);

out_unlock:
	mnt_drop_write_file(file);
	return ret;
}

#define INIT_FEATURE_FLAGS(suffix) \
	{ .compat_flags = BTRFS_FEATURE_COMPAT_##suffix, \
	  .compat_ro_flags = BTRFS_FEATURE_COMPAT_RO_##suffix, \
	  .incompat_flags = BTRFS_FEATURE_INCOMPAT_##suffix }

int btrfs_ioctl_get_supported_features(void __user *arg)
{
	static const struct btrfs_ioctl_feature_flags features[3] = {
		INIT_FEATURE_FLAGS(SUPP),
		INIT_FEATURE_FLAGS(SAFE_SET),
		INIT_FEATURE_FLAGS(SAFE_CLEAR)
	};

	if (copy_to_user(arg, &features, sizeof(features)))
		return -EFAULT;

	return 0;
}

static int btrfs_ioctl_get_features(struct file *file, void __user *arg)
{
	struct inode *inode = file_inode(file);
	struct btrfs_fs_info *fs_info = btrfs_sb(inode->i_sb);
	struct btrfs_super_block *super_block = fs_info->super_copy;
	struct btrfs_ioctl_feature_flags features;

	features.compat_flags = btrfs_super_compat_flags(super_block);
	features.compat_ro_flags = btrfs_super_compat_ro_flags(super_block);
	features.incompat_flags = btrfs_super_incompat_flags(super_block);

	if (copy_to_user(arg, &features, sizeof(features)))
		return -EFAULT;

	return 0;
}

static int check_feature_bits(struct btrfs_fs_info *fs_info,
			      enum btrfs_feature_set set,
			      u64 change_mask, u64 flags, u64 supported_flags,
			      u64 safe_set, u64 safe_clear)
{
	const char *type = btrfs_feature_set_names[set];
	char *names;
	u64 disallowed, unsupported;
	u64 set_mask = flags & change_mask;
	u64 clear_mask = ~flags & change_mask;

	unsupported = set_mask & ~supported_flags;
	if (unsupported) {
		names = btrfs_printable_features(set, unsupported);
		if (names) {
			btrfs_warn(fs_info,
				   "this kernel does not support the %s feature bit%s",
				   names, strchr(names, ',') ? "s" : "");
			kfree(names);
		} else
			btrfs_warn(fs_info,
				   "this kernel does not support %s bits 0x%llx",
				   type, unsupported);
		return -EOPNOTSUPP;
	}

	disallowed = set_mask & ~safe_set;
	if (disallowed) {
		names = btrfs_printable_features(set, disallowed);
		if (names) {
			btrfs_warn(fs_info,
				   "can't set the %s feature bit%s while mounted",
				   names, strchr(names, ',') ? "s" : "");
			kfree(names);
		} else
			btrfs_warn(fs_info,
				   "can't set %s bits 0x%llx while mounted",
				   type, disallowed);
		return -EPERM;
	}

	disallowed = clear_mask & ~safe_clear;
	if (disallowed) {
		names = btrfs_printable_features(set, disallowed);
		if (names) {
			btrfs_warn(fs_info,
				   "can't clear the %s feature bit%s while mounted",
				   names, strchr(names, ',') ? "s" : "");
			kfree(names);
		} else
			btrfs_warn(fs_info,
				   "can't clear %s bits 0x%llx while mounted",
				   type, disallowed);
		return -EPERM;
	}

	return 0;
}

#define check_feature(fs_info, change_mask, flags, mask_base)	\
check_feature_bits(fs_info, FEAT_##mask_base, change_mask, flags,	\
		   BTRFS_FEATURE_ ## mask_base ## _SUPP,	\
		   BTRFS_FEATURE_ ## mask_base ## _SAFE_SET,	\
		   BTRFS_FEATURE_ ## mask_base ## _SAFE_CLEAR)

static int btrfs_ioctl_set_features(struct file *file, void __user *arg)
{
	struct inode *inode = file_inode(file);
	struct btrfs_fs_info *fs_info = btrfs_sb(inode->i_sb);
	struct btrfs_root *root = BTRFS_I(inode)->root;
	struct btrfs_super_block *super_block = fs_info->super_copy;
	struct btrfs_ioctl_feature_flags flags[2];
	struct btrfs_trans_handle *trans;
	u64 newflags;
	int ret;

	if (!capable(CAP_SYS_ADMIN))
		return -EPERM;

	if (copy_from_user(flags, arg, sizeof(flags)))
		return -EFAULT;

	/* Nothing to do */
	if (!flags[0].compat_flags && !flags[0].compat_ro_flags &&
	    !flags[0].incompat_flags)
		return 0;

	ret = check_feature(fs_info, flags[0].compat_flags,
			    flags[1].compat_flags, COMPAT);
	if (ret)
		return ret;

	ret = check_feature(fs_info, flags[0].compat_ro_flags,
			    flags[1].compat_ro_flags, COMPAT_RO);
	if (ret)
		return ret;

	ret = check_feature(fs_info, flags[0].incompat_flags,
			    flags[1].incompat_flags, INCOMPAT);
	if (ret)
		return ret;

	ret = mnt_want_write_file(file);
	if (ret)
		return ret;

	trans = btrfs_start_transaction(root, 0);
	if (IS_ERR(trans)) {
		ret = PTR_ERR(trans);
		goto out_drop_write;
	}

	spin_lock(&fs_info->super_lock);
	newflags = btrfs_super_compat_flags(super_block);
	newflags |= flags[0].compat_flags & flags[1].compat_flags;
	newflags &= ~(flags[0].compat_flags & ~flags[1].compat_flags);
	btrfs_set_super_compat_flags(super_block, newflags);

	newflags = btrfs_super_compat_ro_flags(super_block);
	newflags |= flags[0].compat_ro_flags & flags[1].compat_ro_flags;
	newflags &= ~(flags[0].compat_ro_flags & ~flags[1].compat_ro_flags);
	btrfs_set_super_compat_ro_flags(super_block, newflags);

	newflags = btrfs_super_incompat_flags(super_block);
	newflags |= flags[0].incompat_flags & flags[1].incompat_flags;
	newflags &= ~(flags[0].incompat_flags & ~flags[1].incompat_flags);
	btrfs_set_super_incompat_flags(super_block, newflags);
	spin_unlock(&fs_info->super_lock);

	ret = btrfs_commit_transaction(trans);
out_drop_write:
	mnt_drop_write_file(file);

	return ret;
}

static int _btrfs_ioctl_send(struct file *file, void __user *argp, bool compat)
{
	struct btrfs_ioctl_send_args *arg;
	int ret;

	if (compat) {
#if defined(CONFIG_64BIT) && defined(CONFIG_COMPAT)
		struct btrfs_ioctl_send_args_32 args32;

		ret = copy_from_user(&args32, argp, sizeof(args32));
		if (ret)
			return -EFAULT;
		arg = kzalloc(sizeof(*arg), GFP_KERNEL);
		if (!arg)
			return -ENOMEM;
		arg->send_fd = args32.send_fd;
		arg->clone_sources_count = args32.clone_sources_count;
		arg->clone_sources = compat_ptr(args32.clone_sources);
		arg->parent_root = args32.parent_root;
		arg->flags = args32.flags;
		memcpy(arg->reserved, args32.reserved,
		       sizeof(args32.reserved));
#else
		return -ENOTTY;
#endif
	} else {
		arg = memdup_user(argp, sizeof(*arg));
		if (IS_ERR(arg))
			return PTR_ERR(arg);
	}
	ret = btrfs_ioctl_send(file, arg);
	kfree(arg);
	return ret;
}

long btrfs_ioctl(struct file *file, unsigned int
		cmd, unsigned long arg)
{
	struct inode *inode = file_inode(file);
	struct btrfs_fs_info *fs_info = btrfs_sb(inode->i_sb);
	struct btrfs_root *root = BTRFS_I(inode)->root;
	void __user *argp = (void __user *)arg;

	switch (cmd) {
	case FS_IOC_GETFLAGS:
		return btrfs_ioctl_getflags(file, argp);
	case FS_IOC_SETFLAGS:
		return btrfs_ioctl_setflags(file, argp);
	case FS_IOC_GETVERSION:
		return btrfs_ioctl_getversion(file, argp);
	case FITRIM:
		return btrfs_ioctl_fitrim(file, argp);
	case BTRFS_IOC_SNAP_CREATE:
		return btrfs_ioctl_snap_create(file, argp, 0);
	case BTRFS_IOC_SNAP_CREATE_V2:
		return btrfs_ioctl_snap_create_v2(file, argp, 0);
	case BTRFS_IOC_SUBVOL_CREATE:
		return btrfs_ioctl_snap_create(file, argp, 1);
	case BTRFS_IOC_SUBVOL_CREATE_V2:
		return btrfs_ioctl_snap_create_v2(file, argp, 1);
	case BTRFS_IOC_SNAP_DESTROY:
		return btrfs_ioctl_snap_destroy(file, argp);
	case BTRFS_IOC_SUBVOL_GETFLAGS:
		return btrfs_ioctl_subvol_getflags(file, argp);
	case BTRFS_IOC_SUBVOL_SETFLAGS:
		return btrfs_ioctl_subvol_setflags(file, argp);
	case BTRFS_IOC_DEFAULT_SUBVOL:
		return btrfs_ioctl_default_subvol(file, argp);
	case BTRFS_IOC_DEFRAG:
		return btrfs_ioctl_defrag(file, NULL);
	case BTRFS_IOC_DEFRAG_RANGE:
		return btrfs_ioctl_defrag(file, argp);
	case BTRFS_IOC_RESIZE:
		return btrfs_ioctl_resize(file, argp);
	case BTRFS_IOC_ADD_DEV:
		return btrfs_ioctl_add_dev(fs_info, argp);
	case BTRFS_IOC_RM_DEV:
		return btrfs_ioctl_rm_dev(file, argp);
	case BTRFS_IOC_RM_DEV_V2:
		return btrfs_ioctl_rm_dev_v2(file, argp);
	case BTRFS_IOC_FS_INFO:
		return btrfs_ioctl_fs_info(fs_info, argp);
	case BTRFS_IOC_DEV_INFO:
		return btrfs_ioctl_dev_info(fs_info, argp);
	case BTRFS_IOC_BALANCE:
		return btrfs_ioctl_balance(file, NULL);
	case BTRFS_IOC_TREE_SEARCH:
		return btrfs_ioctl_tree_search(file, argp);
	case BTRFS_IOC_TREE_SEARCH_V2:
		return btrfs_ioctl_tree_search_v2(file, argp);
	case BTRFS_IOC_INO_LOOKUP:
		return btrfs_ioctl_ino_lookup(file, argp);
	case BTRFS_IOC_INO_PATHS:
		return btrfs_ioctl_ino_to_path(root, argp);
	case BTRFS_IOC_LOGICAL_INO:
		return btrfs_ioctl_logical_to_ino(fs_info, argp, 1);
	case BTRFS_IOC_LOGICAL_INO_V2:
		return btrfs_ioctl_logical_to_ino(fs_info, argp, 2);
	case BTRFS_IOC_SPACE_INFO:
		return btrfs_ioctl_space_info(fs_info, argp);
	case BTRFS_IOC_SYNC: {
		int ret;

		ret = btrfs_start_delalloc_roots(fs_info, -1);
		if (ret)
			return ret;
		ret = btrfs_sync_fs(inode->i_sb, 1);
		/*
		 * The transaction thread may want to do more work,
		 * namely it pokes the cleaner kthread that will start
		 * processing uncleaned subvols.
		 */
		wake_up_process(fs_info->transaction_kthread);
		return ret;
	}
	case BTRFS_IOC_START_SYNC:
		return btrfs_ioctl_start_sync(root, argp);
	case BTRFS_IOC_WAIT_SYNC:
		return btrfs_ioctl_wait_sync(fs_info, argp);
	case BTRFS_IOC_SCRUB:
		return btrfs_ioctl_scrub(file, argp);
	case BTRFS_IOC_SCRUB_CANCEL:
		return btrfs_ioctl_scrub_cancel(fs_info);
	case BTRFS_IOC_SCRUB_PROGRESS:
		return btrfs_ioctl_scrub_progress(fs_info, argp);
	case BTRFS_IOC_BALANCE_V2:
		return btrfs_ioctl_balance(file, argp);
	case BTRFS_IOC_BALANCE_CTL:
		return btrfs_ioctl_balance_ctl(fs_info, arg);
	case BTRFS_IOC_BALANCE_PROGRESS:
		return btrfs_ioctl_balance_progress(fs_info, argp);
	case BTRFS_IOC_SET_RECEIVED_SUBVOL:
		return btrfs_ioctl_set_received_subvol(file, argp);
#ifdef CONFIG_64BIT
	case BTRFS_IOC_SET_RECEIVED_SUBVOL_32:
		return btrfs_ioctl_set_received_subvol_32(file, argp);
#endif
	case BTRFS_IOC_SEND:
		return _btrfs_ioctl_send(file, argp, false);
#if defined(CONFIG_64BIT) && defined(CONFIG_COMPAT)
	case BTRFS_IOC_SEND_32:
		return _btrfs_ioctl_send(file, argp, true);
#endif
	case BTRFS_IOC_GET_DEV_STATS:
		return btrfs_ioctl_get_dev_stats(fs_info, argp);
	case BTRFS_IOC_QUOTA_CTL:
		return btrfs_ioctl_quota_ctl(file, argp);
	case BTRFS_IOC_QGROUP_ASSIGN:
		return btrfs_ioctl_qgroup_assign(file, argp);
	case BTRFS_IOC_QGROUP_CREATE:
		return btrfs_ioctl_qgroup_create(file, argp);
	case BTRFS_IOC_QGROUP_LIMIT:
		return btrfs_ioctl_qgroup_limit(file, argp);
	case BTRFS_IOC_QUOTA_RESCAN:
		return btrfs_ioctl_quota_rescan(file, argp);
	case BTRFS_IOC_QUOTA_RESCAN_STATUS:
		return btrfs_ioctl_quota_rescan_status(file, argp);
	case BTRFS_IOC_QUOTA_RESCAN_WAIT:
		return btrfs_ioctl_quota_rescan_wait(file, argp);
	case BTRFS_IOC_DEV_REPLACE:
		return btrfs_ioctl_dev_replace(fs_info, argp);
	case BTRFS_IOC_GET_FSLABEL:
		return btrfs_ioctl_get_fslabel(file, argp);
	case BTRFS_IOC_SET_FSLABEL:
		return btrfs_ioctl_set_fslabel(file, argp);
	case BTRFS_IOC_GET_SUPPORTED_FEATURES:
		return btrfs_ioctl_get_supported_features(argp);
	case BTRFS_IOC_GET_FEATURES:
		return btrfs_ioctl_get_features(file, argp);
	case BTRFS_IOC_SET_FEATURES:
		return btrfs_ioctl_set_features(file, argp);
	case FS_IOC_FSGETXATTR:
		return btrfs_ioctl_fsgetxattr(file, argp);
	case FS_IOC_FSSETXATTR:
		return btrfs_ioctl_fssetxattr(file, argp);
	case BTRFS_IOC_GET_SUBVOL_INFO:
		return btrfs_ioctl_get_subvol_info(file, argp);
	case BTRFS_IOC_GET_SUBVOL_ROOTREF:
		return btrfs_ioctl_get_subvol_rootref(file, argp);
	case BTRFS_IOC_INO_LOOKUP_USER:
		return btrfs_ioctl_ino_lookup_user(file, argp);
	}

	return -ENOTTY;
}

#ifdef CONFIG_COMPAT
long btrfs_compat_ioctl(struct file *file, unsigned int cmd, unsigned long arg)
{
	/*
	 * These all access 32-bit values anyway so no further
	 * handling is necessary.
	 */
	switch (cmd) {
	case FS_IOC32_GETFLAGS:
		cmd = FS_IOC_GETFLAGS;
		break;
	case FS_IOC32_SETFLAGS:
		cmd = FS_IOC_SETFLAGS;
		break;
	case FS_IOC32_GETVERSION:
		cmd = FS_IOC_GETVERSION;
		break;
	}

	return btrfs_ioctl(file, cmd, (unsigned long) compat_ptr(arg));
}
#endif<|MERGE_RESOLUTION|>--- conflicted
+++ resolved
@@ -285,13 +285,8 @@
 			goto out_unlock;
 		}
 
-<<<<<<< HEAD
-		binode->flags |= BTRFS_INODE_COMPRESS;
-		binode->flags &= ~BTRFS_INODE_NOCOMPRESS;
-=======
 		binode_flags |= BTRFS_INODE_COMPRESS;
 		binode_flags &= ~BTRFS_INODE_NOCOMPRESS;
->>>>>>> 0ecfebd2
 
 		comp = btrfs_compress_type2str(fs_info->compress_type);
 		if (!comp || comp[0] == 0)
@@ -3264,8 +3259,6 @@
 	u64 i, tail_len, chunk_count;
 	struct btrfs_root *root_dst = BTRFS_I(dst)->root;
 
-<<<<<<< HEAD
-=======
 	spin_lock(&root_dst->root_item_lock);
 	if (root_dst->send_in_progress) {
 		btrfs_warn_rl(root_dst->fs_info,
@@ -3278,7 +3271,6 @@
 	root_dst->dedupe_in_progress++;
 	spin_unlock(&root_dst->root_item_lock);
 
->>>>>>> 0ecfebd2
 	tail_len = olen % BTRFS_MAX_DEDUPE_LEN;
 	chunk_count = div_u64(olen, BTRFS_MAX_DEDUPE_LEN);
 
@@ -3286,11 +3278,7 @@
 		ret = btrfs_extent_same_range(src, loff, BTRFS_MAX_DEDUPE_LEN,
 					      dst, dst_loff);
 		if (ret)
-<<<<<<< HEAD
-			return ret;
-=======
 			goto out;
->>>>>>> 0ecfebd2
 
 		loff += BTRFS_MAX_DEDUPE_LEN;
 		dst_loff += BTRFS_MAX_DEDUPE_LEN;
@@ -3299,13 +3287,10 @@
 	if (tail_len > 0)
 		ret = btrfs_extent_same_range(src, loff, tail_len, dst,
 					      dst_loff);
-<<<<<<< HEAD
-=======
 out:
 	spin_lock(&root_dst->root_item_lock);
 	root_dst->dedupe_in_progress--;
 	spin_unlock(&root_dst->root_item_lock);
->>>>>>> 0ecfebd2
 
 	return ret;
 }
@@ -3955,7 +3940,6 @@
 				round_down(destoff, PAGE_SIZE),
 				round_up(destoff + len, PAGE_SIZE) - 1);
 
-<<<<<<< HEAD
 	return ret;
 }
 
@@ -3981,16 +3965,10 @@
 			return -EXDEV;
 	}
 
-	if (same_inode)
-		inode_lock(inode_in);
-	else
-		lock_two_nondirectories(inode_in, inode_out);
-
 	/* don't make the dst file partly checksummed */
 	if ((BTRFS_I(inode_in)->flags & BTRFS_INODE_NODATASUM) !=
 	    (BTRFS_I(inode_out)->flags & BTRFS_INODE_NODATASUM)) {
-		ret = -EINVAL;
-		goto out_unlock;
+		return -EINVAL;
 	}
 
 	/*
@@ -4024,89 +4002,6 @@
 	ret = btrfs_wait_ordered_range(inode_in, ALIGN_DOWN(pos_in, bs),
 				       wb_len);
 	if (ret < 0)
-		goto out_unlock;
-	ret = btrfs_wait_ordered_range(inode_out, ALIGN_DOWN(pos_out, bs),
-				       wb_len);
-	if (ret < 0)
-		goto out_unlock;
-
-	ret = generic_remap_file_range_prep(file_in, pos_in, file_out, pos_out,
-					    len, remap_flags);
-	if (ret < 0 || *len == 0)
-		goto out_unlock;
-
-	return 0;
-
- out_unlock:
-	if (same_inode)
-		inode_unlock(inode_in);
-	else
-		unlock_two_nondirectories(inode_in, inode_out);
-
-=======
->>>>>>> 0ecfebd2
-	return ret;
-}
-
-static int btrfs_remap_file_range_prep(struct file *file_in, loff_t pos_in,
-				       struct file *file_out, loff_t pos_out,
-				       loff_t *len, unsigned int remap_flags)
-{
-	struct inode *inode_in = file_inode(file_in);
-	struct inode *inode_out = file_inode(file_out);
-	u64 bs = BTRFS_I(inode_out)->root->fs_info->sb->s_blocksize;
-	bool same_inode = inode_out == inode_in;
-	u64 wb_len;
-	int ret;
-
-	if (!(remap_flags & REMAP_FILE_DEDUP)) {
-		struct btrfs_root *root_out = BTRFS_I(inode_out)->root;
-
-		if (btrfs_root_readonly(root_out))
-			return -EROFS;
-
-		if (file_in->f_path.mnt != file_out->f_path.mnt ||
-		    inode_in->i_sb != inode_out->i_sb)
-			return -EXDEV;
-	}
-
-	/* don't make the dst file partly checksummed */
-	if ((BTRFS_I(inode_in)->flags & BTRFS_INODE_NODATASUM) !=
-	    (BTRFS_I(inode_out)->flags & BTRFS_INODE_NODATASUM)) {
-		return -EINVAL;
-	}
-
-	/*
-	 * Now that the inodes are locked, we need to start writeback ourselves
-	 * and can not rely on the writeback from the VFS's generic helper
-	 * generic_remap_file_range_prep() because:
-	 *
-	 * 1) For compression we must call filemap_fdatawrite_range() range
-	 *    twice (btrfs_fdatawrite_range() does it for us), and the generic
-	 *    helper only calls it once;
-	 *
-	 * 2) filemap_fdatawrite_range(), called by the generic helper only
-	 *    waits for the writeback to complete, i.e. for IO to be done, and
-	 *    not for the ordered extents to complete. We need to wait for them
-	 *    to complete so that new file extent items are in the fs tree.
-	 */
-	if (*len == 0 && !(remap_flags & REMAP_FILE_DEDUP))
-		wb_len = ALIGN(inode_in->i_size, bs) - ALIGN_DOWN(pos_in, bs);
-	else
-		wb_len = ALIGN(*len, bs);
-
-	/*
-	 * Since we don't lock ranges, wait for ongoing lockless dio writes (as
-	 * any in progress could create its ordered extents after we wait for
-	 * existing ordered extents below).
-	 */
-	inode_dio_wait(inode_in);
-	if (!same_inode)
-		inode_dio_wait(inode_out);
-
-	ret = btrfs_wait_ordered_range(inode_in, ALIGN_DOWN(pos_in, bs),
-				       wb_len);
-	if (ret < 0)
 		return ret;
 	ret = btrfs_wait_ordered_range(inode_out, ALIGN_DOWN(pos_out, bs),
 				       wb_len);
@@ -4129,12 +4024,6 @@
 	if (remap_flags & ~(REMAP_FILE_DEDUP | REMAP_FILE_ADVISORY))
 		return -EINVAL;
 
-<<<<<<< HEAD
-	ret = btrfs_remap_file_range_prep(src_file, off, dst_file, destoff,
-					  &len, remap_flags);
-	if (ret < 0 || len == 0)
-		return ret;
-=======
 	if (same_inode)
 		inode_lock(src_inode);
 	else
@@ -4144,17 +4033,13 @@
 					  &len, remap_flags);
 	if (ret < 0 || len == 0)
 		goto out_unlock;
->>>>>>> 0ecfebd2
 
 	if (remap_flags & REMAP_FILE_DEDUP)
 		ret = btrfs_extent_same(src_inode, off, len, dst_inode, destoff);
 	else
 		ret = btrfs_clone_files(dst_file, src_file, off, len, destoff);
 
-<<<<<<< HEAD
-=======
 out_unlock:
->>>>>>> 0ecfebd2
 	if (same_inode)
 		inode_unlock(src_inode);
 	else
